--- conflicted
+++ resolved
@@ -94,25 +94,7 @@
     .Subscribe(x => toaster = x, ex => Console.WriteLine("No Key!"));
 ```
 
-<<<<<<< HEAD
 ### Handling Errors
-=======
-## Use SQLite3!
-
-Akavache also ships with a separate `IBlobCache` implementation in the
-`akavache.sqlite3` NuGet package which supports every platform, including
-WP8.
-
-To use it, simply include `Akavache.Sqlite3.dll`. On Windows-based platforms,
-you also need to do the following:
-
-* Set your build to a specific configuration (x86, amd64, or ARM), don't use
-  AnyCPU because of sqlite3.dll
-* On WinRT, you must include the Microsoft Visual C++ Runtime Extension 
-  project.
-
-## Handling Errors
->>>>>>> 39407dd2
 
 When a key is not present in the cache, GetObject throws a
 KeyNotFoundException (or more correctly, OnError's the IObservable). Often,
