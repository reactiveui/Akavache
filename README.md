[![NuGet Stats](https://img.shields.io/nuget/v/akavache.sqlite3.svg)](https://www.nuget.org/packages/akavache.sqlite3) ![Build](https://github.com/reactiveui/Akavache/workflows/Build/badge.svg) [![Code Coverage](https://codecov.io/gh/reactiveui/akavache/branch/main/graph/badge.svg)](https://codecov.io/gh/reactiveui/akavache)
<br>
<a href="https://www.nuget.org/packages/akavache.sqlite3">
        <img src="https://img.shields.io/nuget/dt/akavache.sqlite3.svg">
</a>
<a href="#backers">
        <img src="https://opencollective.com/reactiveui/backers/badge.svg">
</a>
<a href="#sponsors">
        <img src="https://opencollective.com/reactiveui/sponsors/badge.svg">
</a>
<a href="https://reactiveui.net/slack">
        <img src="https://img.shields.io/badge/chat-slack-blue.svg">
</a>

<img alt="Akavache" src="https://raw.githubusercontent.com/reactiveui/styleguide/master/logo_akavache/main.png" width="150" />

# Akavache V11.1: An Asynchronous Key-Value Store for Native Applications

Akavache is an *asynchronous*, *persistent* (i.e., writes to disk) key-value store created for writing desktop and mobile applications in C#, based on SQLite3. Akavache is great for both storing important data (i.e., user settings) as well as cached local data that expires. This project is tested with BrowserStack.

## What's New in V11.1

Akavache V11.1 introduces a new **Builder Pattern** for initialization, improved serialization support, and enhanced cross-serializer compatibility:

- 🏗️ **Builder Pattern**: New fluent API for configuring cache instances
- 🔄 **Multiple Serializer Support**: Choose between System.Text.Json, Newtonsoft.Json, each with a BSON variant
- 🔗 **Cross-Serializer Compatibility**: Read data written by different serializers
- 🧩 **Modular Design**: Install only the packages you need
- 📱 **Enhanced .NET MAUI Support**: First-class support for .NET 9 cross-platform development
- 🔒 **Improved Security**: Better encrypted cache implementation

### Development History

Akavache V11.1 represents a significant evolution in the library's architecture, developed through extensive testing and community feedback in our incubator project. The new features and improvements in V11.1 were first prototyped and battle-tested in the [ReactiveMarbles.CacheDatabase](https://github.com/reactivemarbles/CacheDatabase) repository, which served as an experimental ground for exploring new caching concepts and architectural patterns.

## Quick Start

### 1. Install Packages

```xml
<PackageReference Include="Akavache.Sqlite3" Version="11.1.*" />
<PackageReference Include="Akavache.SystemTextJson" Version="11.1.*" />
```

### 2. Initialize Akavache

#### Static Initialization (Recommended for most apps)
```csharp
using Akavache.Core;
using Akavache.SystemTextJson;
using Akavache.Sqlite3;
using Splat.Builder;

// Initialize with the builder pattern
AppBuilder.CreateSplatBuilder()
    .WithAkavacheCacheDatabase<SystemJsonSerializer>(builder =>
        builder.WithApplicationName("MyApp")
               .WithSqliteProvider() // REQUIRED: Explicitly initialize SQLite provider
               .WithSqliteDefaults());
```

#### Dependency Injection Registration (for DI containers)

```csharp
// Example: Register Akavache with Splat DI
AppBuilder.CreateSplatBuilder()
    .WithAkavache<SystemJsonSerializer>(
        "MyApp",
        builder => builder.WithSqliteProvider()    // REQUIRED: Explicit provider initialization
                          .WithSqliteDefaults(),
        (splat, instance) => splat.RegisterLazySingleton(() => instance));
```

### 3. Use the Cache

```csharp
// Store an object
var user = new User { Name = "John", Email = "john@example.com" };
await CacheDatabase.UserAccount.InsertObject("current_user", user);

// Retrieve an object
var cachedUser = await CacheDatabase.UserAccount.GetObject<User>("current_user");

// Store with expiration
await CacheDatabase.LocalMachine.InsertObject("temp_data", someData, DateTimeOffset.Now.AddHours(1));

// Get or fetch pattern
var data = await CacheDatabase.LocalMachine.GetOrFetchObject("api_data", 
    async () => await httpClient.GetFromJsonAsync<ApiResponse>("https://api.example.com/data"));
```

## Basic Settings Usage

Akavache.Settings provides persistent application settings that survive reinstalls:

### 1. Install Settings Package

```xml
<PackageReference Include="Akavache.Settings" Version="11.1.*" />
```

### 2. Create Settings Class

```csharp
using Akavache.Settings;

public class AppSettings : SettingsBase
{
    public AppSettings() : base(nameof(AppSettings)) { }

<<<<<<< HEAD
    public string UserName
=======
#### 1. In-Memory Only (for testing or non retensive applications)
```csharp
AppBuilder.CreateSplatBuilder()
    .WithAkavache<SystemJsonSerializer>(builder =>
        builder.WithApplicationName("TestApp")
               .WithInMemoryDefaults());
```

#### 2. SQLite Persistence
```csharp
AppBuilder.CreateSplatBuilder()
    .WithAkavache<SystemJsonSerializer>(builder =>
        builder.WithApplicationName("MyApp")
               .WithSqliteProvider()    // REQUIRED: Must be called before WithSqliteDefaults()
               .WithSqliteDefaults());
```

#### 3. Encrypted SQLite
```csharp
AppBuilder.CreateSplatBuilder()
    .WithAkavache<SystemJsonSerializer>(builder =>
        builder.WithApplicationName("MyApp")
               .WithEncryptedSqliteProvider()    // REQUIRED: Must be called before WithSqliteDefaults()
               .WithSqliteDefaults("mySecretPassword"));
```

#### 4. Custom Cache Instances
```csharp
AppBuilder.CreateSplatBuilder()
    .WithAkavache<SystemJsonSerializer>(builder =>
        builder.WithApplicationName("MyApp")
           .WithEncryptedSqliteProvider()    // Provider must be initialized for custom SQLite caches
           .WithUserAccount(new SqliteBlobCache("custom-user.db"))
           .WithLocalMachine(new SqliteBlobCache("custom-local.db"))
           .WithSecure(new EncryptedSqliteBlobCache("secure.db", "password"))
           .WithInMemory(new InMemoryBlobCache()));
```

### Application Name Configuration Order

> **🔧 Important Fix in V11.1.1+**: Prior versions computed the settings cache path in the constructor before `WithApplicationName()` could be called, causing the settings cache to always use the default "Akavache" directory regardless of the custom application name. In V11.1.1+, the settings cache path is now computed lazily when first accessed, ensuring it respects the custom application name set via `WithApplicationName()`.

**Best Practice:**
```csharp
// ✅ FIXED in V11.1.1+: Settings cache will correctly use "MyCustomApp" directory
var akavacheInstance = CacheDatabase.CreateBuilder()
    .WithSerializer<SystemJsonSerializer>()
    .WithApplicationName("MyCustomApp")    // Settings cache respects this name
    .WithSqliteProvider()
    .WithSqliteDefaults()
    .Build();

// The SettingsCachePath will now correctly be based on "MyCustomApp" instead of "Akavache"
```

This fix ensures that mobile platforms (especially iOS) get the correct isolated storage directories based on the actual application name rather than the default value.

#### 5. DateTime Handling
```csharp
// Set global DateTime behavior
AppBuilder.CreateSplatBuilder()
    .WithAkavache<SystemJsonSerializer>(builder =>
        builder.WithApplicationName("MyApp")
           .WithSqliteProvider()    // REQUIRED: Provider initialization
           .WithForcedDateTimeKind(DateTimeKind.Utc)
           .WithSqliteDefaults());
```

## Serializers

Akavache V11.1 supports multiple serialization formats with automatic cross-compatibility.

### System.Text.Json (Recommended)

**Best for**: New applications, performance-critical scenarios, .NET native support

**Features:**
- ✅ Fastest performance
- ✅ Native .NET support
- ✅ Smallest memory footprint
- ✅ BSON compatibility mode available
- ❌ Limited customization options

**Configuration:**
```csharp
var serializer = new SystemJsonSerializer()
{
    UseBsonFormat = false, // true for max compatibility with old data
    Options = new JsonSerializerOptions
>>>>>>> 8adce726
    {
        get => GetOrCreate("DefaultUser");
        set => SetOrCreate(value);
    }

    public bool EnableNotifications
    {
        get => GetOrCreate(true);
        set => SetOrCreate(value);
    }
}
```

### 3. Initialize and Use Settings

```csharp
var appSettings = default(AppSettings);

AppBuilder.CreateSplatBuilder().WithAkavache<SystemJsonSerializer>(builder =>
    builder.WithApplicationName("MyApp")
           .WithSqliteProvider()
           .WithSettingsStore<AppSettings>(settings => appSettings = settings));

// Use settings
appSettings.UserName = "John Doe";
appSettings.EnableNotifications = false;
```

## Migration from V10.x

### Old V10.x Code:
```csharp
// V10.x initialization
BlobCache.ApplicationName = "MyApp";

// Usage
var data = await BlobCache.UserAccount.GetObject<MyData>("key");
await BlobCache.LocalMachine.InsertObject("key", myData);
```

### New V11.1 Code:
```csharp
// V11.1 initialization
AppBuilder.CreateSplatBuilder()
    .WithAkavacheCacheDatabase<SystemJsonSerializer>(builder =>
        builder.WithApplicationName("MyApp")        
               .WithSqliteProvider()    // REQUIRED: Explicit provider initialization
               .WithSqliteDefaults());

// Usage (same API)
var data = await CacheDatabase.UserAccount.GetObject<MyData>("key");
await CacheDatabase.LocalMachine.InsertObject("key", myData);
```

## Core Packages

### Required (choose one serializer)
```xml
<!-- SQLite persistence -->
<PackageReference Include="Akavache.Sqlite3" Version="11.1.*" />

<!-- System.Text.Json (fastest, recommended) -->
<PackageReference Include="Akavache.SystemTextJson" Version="11.1.*" />

<!-- OR Newtonsoft.Json (most compatible) -->
<PackageReference Include="Akavache.NewtonsoftJson" Version="11.1.*" />
```

### Optional Extensions
```xml
<!-- Encrypted SQLite persistence -->
<PackageReference Include="Akavache.EncryptedSqlite3" Version="11.1.*" />

<!-- Image/Bitmap support -->
<PackageReference Include="Akavache.Drawing" Version="11.1.*" />

<!-- Settings helpers -->
<PackageReference Include="Akavache.Settings" Version="11.1.*" />
```

## Documentation

For comprehensive documentation, examples, and advanced usage:

- 📖 **[Complete Documentation](docs/index.md)** - Full documentation index
- 🚀 **[Installation Guide](docs/installation.md)** - Detailed installation and setup
- 🔧 **[Configuration](docs/configuration.md)** - Advanced configuration options  
- 📚 **[Migration Guide](docs/migration-v10-to-v11.md)** - Complete V10 to V11 migration
- 🎯 **[Basic Operations](docs/basic-operations.md)** - Comprehensive API guide
- ⚙️ **[Serializers](docs/serializers.md)** - Serialization options and configuration
- 📱 **[Platform Notes](docs/platform-notes.md)** - Platform-specific guidance
- 📊 **[Performance](docs/performance.md)** - Performance benchmarks and optimization
- ✅ **[Best Practices](docs/best-practices.md)** - Recommended patterns and practices
- 🔧 **[Troubleshooting](docs/troubleshooting.md)** - Common issues and solutions
- ⚙️ **[Settings Guide](docs/settings.md)** - Comprehensive Akavache.Settings documentation

## Support and Contributing

- 📖 **Documentation**: [https://github.com/reactiveui/Akavache](https://github.com/reactiveui/Akavache)
- 🐛 **Issues**: [GitHub Issues](https://github.com/reactiveui/Akavache/issues)
- 💬 **Chat**: [ReactiveUI Slack](https://reactiveui.net/slack)
- 📦 **NuGet**: [Akavache Packages](https://www.nuget.org/packages?q=akavache)

## Thanks 

This project is tested with BrowserStack.

## Sponsors

Akavache is a [ReactiveUI Foundation](https://reactiveui.net/) project.

<a href="https://reactiveui.net/">
    <img src="https://reactiveui.net/img/logo.svg" alt="ReactiveUI Foundation" width="120" />
</a>

### Microsoft

<a href="https://dotnetfoundation.org">
  <img src="https://theme.dotnetfoundation.org/img/logo.svg" width="100" />
</a>

Microsoft is providing [Visual Studio](https://github.com/Microsoft/VisualStudio) licenses for core contributors and the project.

### JetBrains

<a href="https://www.jetbrains.com/community/opensource/">
    <img src="https://theme.dotnetfoundation.org/img/jetbrains.png" width="100" />
</a>

JetBrains is kindly supporting the project with [licenses for their excellent tools](https://www.jetbrains.com/community/opensource/).

## Backers

[Become a backer](https://opencollective.com/reactiveui#backer) and get your image on our README on GitHub with a link to your site.

<a href="https://opencollective.com/reactiveui/backer/0/website" target="_blank"><img src="https://opencollective.com/reactiveui/backer/0/avatar.svg"></a>
<a href="https://opencollective.com/reactiveui/backer/1/website" target="_blank"><img src="https://opencollective.com/reactiveui/backer/1/avatar.svg"></a>
<a href="https://opencollective.com/reactiveui/backer/2/website" target="_blank"><img src="https://opencollective.com/reactiveui/backer/2/avatar.svg"></a>
<a href="https://opencollective.com/reactiveui/backer/3/website" target="_blank"><img src="https://opencollective.com/reactiveui/backer/3/avatar.svg"></a>
<a href="https://opencollective.com/reactiveui/backer/4/website" target="_blank"><img src="https://opencollective.com/reactiveui/backer/4/avatar.svg"></a>
<a href="https://opencollective.com/reactiveui/backer/5/website" target="_blank"><img src="https://opencollective.com/reactiveui/backer/5/avatar.svg"></a>
<a href="https://opencollective.com/reactiveui/backer/6/website" target="_blank"><img src="https://opencollective.com/reactiveui/backer/6/avatar.svg"></a>
<a href="https://opencollective.com/reactiveui/backer/7/website" target="_blank"><img src="https://opencollective.com/reactiveui/backer/7/avatar.svg"></a>
<a href="https://opencollective.com/reactiveui/backer/8/website" target="_blank"><img src="https://opencollective.com/reactiveui/backer/8/avatar.svg"></a>
<a href="https://opencollective.com/reactiveui/backer/9/website" target="_blank"><img src="https://opencollective.com/reactiveui/backer/9/avatar.svg"></a>
<a href="https://opencollective.com/reactiveui/backer/10/website" target="_blank"><img src="https://opencollective.com/reactiveui/backer/10/avatar.svg"></a>
<a href="https://opencollective.com/reactiveui/backer/11/website" target="_blank"><img src="https://opencollective.com/reactiveui/backer/11/avatar.svg"></a>
<a href="https://opencollective.com/reactiveui/backer/12/website" target="_blank"><img src="https://opencollective.com/reactiveui/backer/12/avatar.svg"></a>
<a href="https://opencollective.com/reactiveui/backer/13/website" target="_blank"><img src="https://opencollective.com/reactiveui/backer/13/avatar.svg"></a>
<a href="https://opencollective.com/reactiveui/backer/14/website" target="_blank"><img src="https://opencollective.com/reactiveui/backer/14/avatar.svg"></a>
<a href="https://opencollective.com/reactiveui/backer/15/website" target="_blank"><img src="https://opencollective.com/reactiveui/backer/15/avatar.svg"></a>
<a href="https://opencollective.com/reactiveui/backer/16/website" target="_blank"><img src="https://opencollective.com/reactiveui/backer/16/avatar.svg"></a>
<a href="https://opencollective.com/reactiveui/backer/17/website" target="_blank"><img src="https://opencollective.com/reactiveui/backer/17/avatar.svg"></a>
<a href="https://opencollective.com/reactiveui/backer/18/website" target="_blank"><img src="https://opencollective.com/reactiveui/backer/18/avatar.svg"></a>
<a href="https://opencollective.com/reactiveui/backer/19/website" target="_blank"><img src="https://opencollective.com/reactiveui/backer/19/avatar.svg"></a>
<a href="https://opencollective.com/reactiveui/backer/20/website" target="_blank"><img src="https://opencollective.com/reactiveui/backer/20/avatar.svg"></a>
<a href="https://opencollective.com/reactiveui/backer/21/website" target="_blank"><img src="https://opencollective.com/reactiveui/backer/21/avatar.svg"></a>
<a href="https://opencollective.com/reactiveui/backer/22/website" target="_blank"><img src="https://opencollective.com/reactiveui/backer/22/avatar.svg"></a>
<a href="https://opencollective.com/reactiveui/backer/23/website" target="_blank"><img src="https://opencollective.com/reactiveui/backer/23/avatar.svg"></a>
<a href="https://opencollective.com/reactiveui/backer/24/website" target="_blank"><img src="https://opencollective.com/reactiveui/backer/24/avatar.svg"></a>
<a href="https://opencollective.com/reactiveui/backer/25/website" target="_blank"><img src="https://opencollective.com/reactiveui/backer/25/avatar.svg"></a>
<a href="https://opencollective.com/reactiveui/backer/26/website" target="_blank"><img src="https://opencollective.com/reactiveui/backer/26/avatar.svg"></a>
<a href="https://opencollective.com/reactiveui/backer/27/website" target="_blank"><img src="https://opencollective.com/reactiveui/backer/27/avatar.svg"></a>
<a href="https://opencollective.com/reactiveui/backer/28/website" target="_blank"><img src="https://opencollective.com/reactiveui/backer/28/avatar.svg"></a>
<a href="https://opencollective.com/reactiveui/backer/29/website" target="_blank"><img src="https://opencollective.com/reactiveui/backer/29/avatar.svg"></a>

## Sponsors

[Become a sponsor](https://opencollective.com/reactiveui#sponsor) and get your logo on our README on GitHub with a link to your site.

<a href="https://opencollective.com/reactiveui/sponsor/0/website" target="_blank"><img src="https://opencollective.com/reactiveui/sponsor/0/avatar.svg"></a>
<a href="https://opencollective.com/reactiveui/sponsor/1/website" target="_blank"><img src="https://opencollective.com/reactiveui/sponsor/1/avatar.svg"></a>
<a href="https://opencollective.com/reactiveui/sponsor/2/website" target="_blank"><img src="https://opencollective.com/reactiveui/sponsor/2/avatar.svg"></a>
<a href="https://opencollective.com/reactiveui/sponsor/3/website" target="_blank"><img src="https://opencollective.com/reactiveui/sponsor/3/avatar.svg"></a>
<a href="https://opencollective.com/reactiveui/sponsor/4/website" target="_blank"><img src="https://opencollective.com/reactiveui/sponsor/4/avatar.svg"></a>
<a href="https://opencollective.com/reactiveui/sponsor/5/website" target="_blank"><img src="https://opencollective.com/reactiveui/sponsor/5/avatar.svg"></a>
<a href="https://opencollective.com/reactiveui/sponsor/6/website" target="_blank"><img src="https://opencollective.com/reactiveui/backer/6/avatar.svg"></a>
<a href="https://opencollective.com/reactiveui/sponsor/7/website" target="_blank"><img src="https://opencollective.com/reactiveui/sponsor/7/avatar.svg"></a>
<a href="https://opencollective.com/reactiveui/sponsor/8/website" target="_blank"><img src="https://opencollective.com/reactiveui/sponsor/8/avatar.svg"></a>
<a href="https://opencollective.com/reactiveui/sponsor/9/website" target="_blank"><img src="https://opencollective.com/reactiveui/sponsor/9/avatar.svg"></a>

## License

Akavache is licensed under the [MIT License](LICENSE).<|MERGE_RESOLUTION|>--- conflicted
+++ resolved
@@ -90,28 +90,147 @@
     async () => await httpClient.GetFromJsonAsync<ApiResponse>("https://api.example.com/data"));
 ```
 
-## Basic Settings Usage
-
-Akavache.Settings provides persistent application settings that survive reinstalls:
-
-### 1. Install Settings Package
-
+## Installation
+
+### Core Package (Included with Serializers, In Memory only)
 ```xml
-<PackageReference Include="Akavache.Settings" Version="11.1.*" />
-```
-
-### 2. Create Settings Class
-
-```csharp
-using Akavache.Settings;
-
-public class AppSettings : SettingsBase
-{
-    public AppSettings() : base(nameof(AppSettings)) { }
-
-<<<<<<< HEAD
-    public string UserName
-=======
+<PackageReference Include="Akavache" Version="11.1.**" />
+```
+
+### Sqlite Storage Backends (recommended)
+```xml
+<!-- SQLite persistence -->
+<PackageReference Include="Akavache.Sqlite3" Version="11.1.**" />
+
+<!-- Encrypted SQLite persistence -->
+<PackageReference Include="Akavache.EncryptedSqlite3" Version="11.1.**" />
+```
+
+### Serializers (Choose One (Required!))
+```xml
+<!-- System.Text.Json (fastest, .NET native) -->
+<PackageReference Include="Akavache.SystemTextJson" Version="11.1.**" />
+
+<!-- Newtonsoft.Json (most compatible) -->
+<PackageReference Include="Akavache.NewtonsoftJson" Version="11.1.**" />
+```
+
+### Optional Extensions
+```xml
+<!-- Image/Bitmap support -->
+<PackageReference Include="Akavache.Drawing" Version="11.1.**" />
+
+<!-- Settings helpers -->
+<PackageReference Include="Akavache.Settings" Version="11.1.**" />
+```
+
+## Migration from V10.x
+
+### Breaking Changes
+
+1. **Initialization Method**: The `BlobCache.ApplicationName` and `Registrations.Start()` methods are replaced with the builder pattern
+2. **Package Structure**: Akavache is now split into multiple packages
+3. **Serializer Registration**: Must explicitly register a serializer before use
+
+### Migration Steps
+
+#### Old V10.x Code:
+```csharp
+// V10.x initialization
+BlobCache.ApplicationName = "MyApp";
+// or
+Akavache.Registrations.Start("MyApp");
+
+// Usage
+var data = await BlobCache.UserAccount.GetObject<MyData>("key");
+await BlobCache.LocalMachine.InsertObject("key", myData);
+```
+
+#### New V11.1 Code:
+```csharp
+// V11.1 initialization (RECOMMENDED: Explicit provider pattern)
+
+AppBuilder.CreateSplatBuilder()
+    .WithAkavacheCacheDatabase<SystemJsonSerializer>(builder =>
+        builder.WithApplicationName("MyApp")        
+           .WithSqliteProvider()    // REQUIRED: Explicit provider initialization
+           .WithSqliteDefaults());
+
+// Usage (same API)
+var data = await CacheDatabase.UserAccount.GetObject<MyData>("key");
+await CacheDatabase.LocalMachine.InsertObject("key", myData);
+```
+
+### Migration Helper
+
+Create this helper method to ease migration:
+
+```csharp
+public static class AkavacheMigration
+{
+    public static void InitializeV11(string appName)
+    {
+        // Initialize with SQLite (most common V10.x setup)
+        // RECOMMENDED: Use explicit provider initialization
+        CacheDatabase
+            .Initialize<SystemJsonSerializer>(builder =>
+                builder
+                .WithSqliteProvider()    // Explicit provider initialization
+                .WithSqliteDefaults(),
+                appName);
+    }
+}
+
+// Then in your app:
+AkavacheMigration.InitializeV11("MyApp");
+```
+
+## Configuration
+
+### Builder Pattern
+
+Akavache V11.1 uses a fluent builder pattern for configuration:
+
+```csharp
+AppBuilder.CreateSplatBuilder()
+    .WithAkavache<SystemJsonSerializer>(builder =>
+        builder.WithApplicationName("MyApp")           // Required
+               .WithSqliteProvider()                   // Initialize SQLite backend
+               .WithSqliteDefaults());                 // SQLite persistence
+```
+
+#### Provider Initialization Pattern
+
+**Explicit Provider Initialization (Recommended):**
+```csharp
+// ✅ RECOMMENDED: Explicit provider initialization
+AppBuilder.CreateSplatBuilder()
+    .WithAkavache<SystemJsonSerializer>(builder =>
+        builder.WithApplicationName("MyApp")
+               .WithSqliteProvider()        // Explicit provider initialization
+               .WithSqliteDefaults());      // Configure defaults
+
+// ✅ For encrypted SQLite
+AppBuilder.CreateSplatBuilder()
+    .WithAkavache<SystemJsonSerializer>(builder =>
+        builder.WithApplicationName("MyApp")
+               .WithEncryptedSqliteProvider()   // Explicit encrypted provider
+               .WithSqliteDefaults("password"));
+```
+
+**Automatic Provider Initialization (Backward Compatibility Only):**
+```csharp
+// ⚠️ DEPRECATED: Automatic fallback behavior
+AppBuilder.CreateSplatBuilder()
+    .WithAkavache<SystemJsonSerializer>(builder =>
+        builder.WithApplicationName("MyApp")
+               .WithSqliteDefaults());      // Automatically calls WithSqliteProvider() internally
+```
+
+> **Important:** The automatic provider initialization in `WithSqliteDefaults()` is provided for **backward compatibility only** and may be removed in future versions for forward compatibility with other DI containers. Always use explicit provider initialization in new code.
+
+### Configuration Options
+
 #### 1. In-Memory Only (for testing or non retensive applications)
 ```csharp
 AppBuilder.CreateSplatBuilder()
@@ -201,7 +320,993 @@
 {
     UseBsonFormat = false, // true for max compatibility with old data
     Options = new JsonSerializerOptions
->>>>>>> 8adce726
+    {
+        PropertyNamingPolicy = JsonNamingPolicy.CamelCase,
+        WriteIndented = false
+    }
+};
+```
+
+### Newtonsoft.Json (Maximum Compatibility)
+
+**Best for**: Migrating from older Akavache versions, complex serialization needs
+
+**Features:**
+- ✅ Maximum compatibility with existing data
+- ✅ Rich customization options
+- ✅ BSON compatibility mode
+- ✅ Complex type support
+- ❌ Larger memory footprint
+- ❌ Slower than System.Text.Json
+
+**Configuration:**
+```csharp
+var serializer = new NewtonsoftSerializer()
+{
+    UseBsonFormat = true, // Recommended for Akavache compatibility
+    Options = new JsonSerializerSettings
+    {
+        DateTimeZoneHandling = DateTimeZoneHandling.Utc,
+        NullValueHandling = NullValueHandling.Ignore
+    }
+};
+```
+Once configured, pass the serializer type to the builder:
+```csharp
+AppBuilder.CreateSplatBuilder()
+    .WithAkavache<NewtonsoftSerializer>(
+        () => serializer,
+        builder =>
+        builder.WithApplicationName("MyApp")
+               .WithSqliteProvider()
+               .WithSqliteDefaults());
+```
+
+### BSON Variants
+
+For maximum backward compatibility with existing Akavache data: use `UseBsonFormat = true` in either serializer.
+
+## Cache Types
+
+Akavache provides four types of caches, each with different characteristics:
+
+### UserAccount Cache
+**Purpose**: User settings and preferences that should persist and potentially sync across devices.
+
+```csharp
+// Store user preferences
+var settings = new UserSettings { Theme = "Dark", Language = "en-US" };
+await CacheDatabase.UserAccount.InsertObject("user_settings", settings);
+
+// Retrieve preferences
+var userSettings = await CacheDatabase.UserAccount.GetObject<UserSettings>("user_settings");
+```
+
+**Platform Behavior:**
+- **iOS/macOS**: Backed up to iCloud
+- **Windows**: May be synced via Microsoft Account
+- **Android**: Stored in internal app data
+
+### LocalMachine Cache
+**Purpose**: Cached data that can be safely deleted by the system.
+
+```csharp
+// Cache API responses
+var apiData = await httpClient.GetFromJsonAsync<ApiResponse>("https://api.example.com/data");
+await CacheDatabase.LocalMachine.InsertObject("api_cache", apiData, DateTimeOffset.Now.AddHours(6));
+
+// Retrieve with fallback
+var cachedData = await CacheDatabase.LocalMachine.GetOrFetchObject("api_cache",
+    () => httpClient.GetFromJsonAsync<ApiResponse>("https://api.example.com/data"));
+```
+
+**Platform Behavior:**
+- **iOS**: May be deleted by system when storage is low
+- **Android**: Subject to cache cleanup policies
+- **Windows/macOS**: Stored in temp/cache directories
+
+### Secure Cache
+**Purpose**: Encrypted storage for sensitive data like credentials and API keys.
+
+```csharp
+// Store credentials
+await CacheDatabase.Secure.SaveLogin("john.doe", "secretPassword", "myapp.com");
+
+// Retrieve credentials
+var loginInfo = await CacheDatabase.Secure.GetLogin("myapp.com");
+Console.WriteLine($"User: {loginInfo.UserName}, Password: {loginInfo.Password}");
+
+// Store API keys
+await CacheDatabase.Secure.InsertObject("api_key", "sk-1234567890abcdef");
+var apiKey = await CacheDatabase.Secure.GetObject<string>("api_key");
+```
+
+### InMemory Cache
+**Purpose**: Temporary storage that doesn't persist between app sessions.
+
+```csharp
+// Cache session data
+var sessionData = new SessionInfo { UserId = 123, SessionToken = "abc123" };
+await CacheDatabase.InMemory.InsertObject("current_session", sessionData);
+
+// Fast temporary storage
+await CacheDatabase.InMemory.InsertObject("temp_calculation", expensiveResult);
+```
+
+## Basic Operations
+
+### Storing Data
+
+```csharp
+// Store simple objects
+await CacheDatabase.UserAccount.InsertObject("key", myObject);
+
+// Store with expiration
+await CacheDatabase.LocalMachine.InsertObject("temp_key", data, DateTimeOffset.Now.AddMinutes(30));
+
+// Store multiple objects
+var keyValuePairs = new Dictionary<string, MyData>
+{
+    ["key1"] = new MyData { Value = 1 },
+    ["key2"] = new MyData { Value = 2 }
+};
+await CacheDatabase.UserAccount.InsertObjects(keyValuePairs);
+
+// Store raw bytes
+await CacheDatabase.LocalMachine.Insert("raw_key", Encoding.UTF8.GetBytes("Hello World"));
+```
+
+### Retrieving Data
+
+```csharp
+// Get single object
+var data = await CacheDatabase.UserAccount.GetObject<MyData>("key");
+
+// Get multiple objects
+var keys = new[] { "key1", "key2", "key3" };
+var results = await CacheDatabase.UserAccount.GetObjects<MyData>(keys).ToList();
+
+// Get all objects of a type
+var allData = await CacheDatabase.UserAccount.GetAllObjects<MyData>().ToList();
+
+// Get raw bytes
+var rawData = await CacheDatabase.LocalMachine.Get("raw_key");
+```
+
+### Error Handling
+
+```csharp
+// Handle missing keys
+try
+{
+    var data = await CacheDatabase.UserAccount.GetObject<MyData>("nonexistent_key");
+}
+catch (KeyNotFoundException)
+{
+    // Key not found
+    var defaultData = new MyData();
+}
+
+// Use fallback pattern
+var data = await CacheDatabase.UserAccount.GetObject<MyData>("key")
+    .Catch(Observable.Return(new MyData()));
+```
+
+### Removing Data
+
+```csharp
+// ✅ RECOMMENDED: Use existing invalidation methods
+await CacheDatabase.UserAccount.Invalidate("key");                    // Remove any key
+await CacheDatabase.UserAccount.InvalidateObject<MyData>("key");      // Remove typed key (recommended)
+await CacheDatabase.UserAccount.Invalidate(new[] { "key1", "key2" }); // Remove multiple keys
+await CacheDatabase.UserAccount.InvalidateObjects<MyData>(new[] { "key1", "key2" }); // Remove multiple typed keys
+
+// Remove all objects of a type
+await CacheDatabase.UserAccount.InvalidateAllObjects<MyData>();
+
+// Remove all data
+await CacheDatabase.UserAccount.InvalidateAll();
+```
+
+**Best Practices:**
+- ✅ **Use** `InvalidateObject<T>()` methods for type-safe deletion
+- ✅ **Use** `GetAllKeysSafe()` for exception-safe key enumeration in reactive chains
+- ⚠️ **Avoid** complex `GetAllKeys().Subscribe()` patterns - use direct invalidation instead
+- See [Cache Deletion Guide](src/Samples/CacheDeletion-TheRightWay.md) for detailed examples
+
+> 🔧 **Important Fix in V11.1.1+**: Prior to V11.1.1, calling `Invalidate()` on InMemory cache didn't properly clear the RequestCache, causing subsequent `GetOrFetchObject` calls to return stale data instead of fetching fresh data. This has been fixed to ensure proper cache invalidation behavior. For comprehensive invalidation patterns and examples, see [`CacheInvalidationPatterns.cs`](src/Samples/CacheInvalidationPatterns.cs).
+
+### Updating Expiration
+
+```csharp
+// Extend expiration for a single cache entry
+await CacheDatabase.LocalMachine.UpdateExpiration("api_data", DateTimeOffset.Now.AddHours(2));
+
+// Extend expiration using relative time
+await CacheDatabase.LocalMachine.UpdateExpiration("user_session", TimeSpan.FromMinutes(30));
+
+// Update expiration for multiple entries
+var keys = new[] { "cache_key1", "cache_key2", "cache_key3" };
+await CacheDatabase.LocalMachine.UpdateExpiration(keys, DateTimeOffset.Now.AddDays(1));
+```
+
+> 💡 **For comprehensive UpdateExpiration patterns and use cases**, see [`UpdateExpirationPatterns.cs`](src/Samples/UpdateExpirationPatterns.cs) in the samples directory.
+
+## Extension Methods
+
+### Get or Fetch Pattern
+
+The most common pattern for caching remote data:
+
+```csharp
+// Basic get-or-fetch
+var userData = await CacheDatabase.LocalMachine.GetOrFetchObject("user_profile",
+    async () => await apiClient.GetUserProfile(userId));
+
+// With expiration
+var weatherData = await CacheDatabase.LocalMachine.GetOrFetchObject("weather",
+    async () => await weatherApi.GetCurrentWeather(),
+    DateTimeOffset.Now.AddMinutes(30));
+
+// With custom fetch observable
+var liveData = await CacheDatabase.LocalMachine.GetOrFetchObject("live_data",
+    () => Observable.Interval(TimeSpan.FromSeconds(5))
+                   .Select(_ => DateTime.Now.ToString()));
+```
+
+### Get and Fetch Latest
+
+Returns cached data immediately, then fetches fresh data. This is one of the most powerful patterns in Akavache but requires careful handling of the dual subscription behavior.
+
+> **⚠️ Important:** Always use `Subscribe()` with GetAndFetchLatest - never `await` it directly. The method is designed to call your subscriber twice: once with cached data (if available) and once with fresh data.
+
+> **💡 Empty Cache Behavior:** When no cached data exists (first app run, after cache clear, or expired data), GetAndFetchLatest will call your subscriber once with fresh data from the fetch function. This ensures reliable data delivery even in empty cache scenarios.
+
+#### Basic Pattern
+
+```csharp
+// Basic usage - subscriber called 1-2 times
+CacheDatabase.LocalMachine.GetAndFetchLatest("news_feed",
+    () => newsApi.GetLatestNews())
+    .Subscribe(news => 
+    {
+        // This will be called:
+        // - Once with fresh data (if no cached data exists)
+        // - Twice: cached data immediately + fresh data (if cached data exists)
+        UpdateUI(news);
+    });
+```
+
+#### Pattern 1: Simple Replacement (Most Common)
+
+Best for data where you want to completely replace the UI content:
+
+```csharp
+// Simple replacement - just update the UI each time
+CacheDatabase.LocalMachine.GetAndFetchLatest("user_profile",
+    () => userApi.GetProfile(userId))
+    .Subscribe(userProfile => 
+    {
+        // Replace entire UI content - works for both cached and fresh data
+        DisplayUserProfile(userProfile);
+        
+        // Optional: Show loading indicator only on fresh data
+        if (IsLoadingFreshData())
+        {
+            HideLoadingIndicator();
+        }
+    });
+```
+
+#### Pattern 2: Merge Strategy for Collections
+
+Best for lists where you want to merge new items with existing ones:
+
+```csharp
+public class MessageService 
+{
+    private readonly List<Message> _currentMessages = new();
+    private bool _isFirstLoad = true;
+
+    public IObservable<List<Message>> GetMessages(int ticketId)
+    {
+        return CacheDatabase.LocalMachine.GetAndFetchLatest($"messages_{ticketId}",
+            () => messageApi.GetMessages(ticketId))
+            .Do(messages => 
+            {
+                if (_isFirstLoad)
+                {
+                    // First call: load cached data or initial fresh data
+                    _currentMessages.Clear();
+                    _currentMessages.AddRange(messages);
+                    _isFirstLoad = false;
+                }
+                else
+                {
+                    // Second call: merge fresh data with existing
+                    var newMessages = messages.Except(_currentMessages, new MessageComparer()).ToList();
+                    _currentMessages.AddRange(newMessages);
+                    
+                    // Optional: Sort by timestamp
+                    _currentMessages.Sort((a, b) => a.Timestamp.CompareTo(b.Timestamp));
+                }
+            })
+            .Select(_ => _currentMessages.ToList()); // Return defensive copy
+    }
+}
+```
+
+#### Pattern 3: Differential Updates with State Tracking
+
+Best for complex scenarios where you need fine-grained control:
+
+```csharp
+public class NewsService 
+{
+    private readonly Subject<List<NewsItem>> _newsSubject = new();
+    private List<NewsItem> _cachedNews = new();
+    private bool _hasCachedData = false;
+
+    public IObservable<List<NewsItem>> GetNews()
+    {
+        CacheDatabase.LocalMachine.GetAndFetchLatest("news_feed",
+            () => newsApi.GetLatestNews())
+            .Subscribe(freshNews => 
+            {
+                if (!_hasCachedData)
+                {
+                    // First emission: cached data (or first fresh data if no cache)
+                    _cachedNews = freshNews.ToList();
+                    _hasCachedData = true;
+                    _newsSubject.OnNext(_cachedNews);
+                }
+                else
+                {
+                    // Second emission: fresh data - perform smart merge
+                    var updatedItems = new List<NewsItem>();
+                    var newItems = new List<NewsItem>();
+                    
+                    foreach (var freshItem in freshNews)
+                    {
+                        var existingItem = _cachedNews.FirstOrDefault(c => c.Id == freshItem.Id);
+                        if (existingItem != null)
+                        {
+                            // Update existing item if content changed
+                            if (existingItem.LastModified < freshItem.LastModified)
+                            {
+                                updatedItems.Add(freshItem);
+                                var index = _cachedNews.IndexOf(existingItem);
+                                _cachedNews[index] = freshItem;
+                            }
+                        }
+                        else
+                        {
+                            // New item
+                            newItems.Add(freshItem);
+                            _cachedNews.Add(freshItem);
+                        }
+                    }
+                    
+                    // Remove items that no longer exist
+                    _cachedNews.RemoveAll(cached => !freshNews.Any(fresh => fresh.Id == cached.Id));
+                    
+                    // Notify subscribers with current state
+                    _newsSubject.OnNext(_cachedNews.ToList());
+                    
+                    // Optional: Emit specific change notifications
+                    if (newItems.Any()) OnNewItemsAdded?.Invoke(newItems);
+                    if (updatedItems.Any()) OnItemsUpdated?.Invoke(updatedItems);
+                }
+            });
+            
+        return _newsSubject.AsObservable();
+    }
+}
+```
+
+#### Pattern 4: UI Loading States
+
+Best for providing responsive UI feedback:
+
+```csharp
+public class DataService 
+{
+    public IObservable<DataState<List<Product>>> GetProducts()
+    {
+        var loadingState = Observable.Return(DataState<List<Product>>.Loading());
+        
+        var dataStream = CacheDatabase.LocalMachine.GetAndFetchLatest("products",
+            () => productApi.GetProducts())
+            .Select(products => DataState<List<Product>>.Success(products))
+            .Catch<DataState<List<Product>>, Exception>(ex => 
+                Observable.Return(DataState<List<Product>>.Error(ex)));
+        
+        return loadingState.Concat(dataStream);
+    }
+}
+
+// Usage in ViewModel
+public class ProductViewModel 
+{
+    public ProductViewModel()
+    {
+        _dataService.GetProducts()
+            .Subscribe(state => 
+            {
+                switch (state.Status)
+                {
+                    case DataStatus.Loading:
+                        IsLoading = true;
+                        break;
+                    case DataStatus.Success:
+                        IsLoading = false;
+                        Products = state.Data;
+                        break;
+                    case DataStatus.Error:
+                        IsLoading = false;
+                        ErrorMessage = state.Error?.Message;
+                        break;
+                }
+            });
+    }
+}
+```
+
+#### Pattern 5: Conditional Fetching
+
+Control when fresh data should be fetched:
+
+```csharp
+// Only fetch fresh data if cached data is older than 5 minutes
+CacheDatabase.LocalMachine.GetAndFetchLatest("weather_data",
+    () => weatherApi.GetCurrentWeather(),
+    fetchPredicate: cachedDate => DateTimeOffset.Now - cachedDate > TimeSpan.FromMinutes(5))
+    .Subscribe(weather => UpdateWeatherDisplay(weather));
+
+// Fetch fresh data based on user preference
+CacheDatabase.LocalMachine.GetAndFetchLatest("user_settings",
+    () => settingsApi.GetUserSettings(),
+    fetchPredicate: _ => userPreferences.AllowBackgroundRefresh)
+    .Subscribe(settings => ApplySettings(settings));
+```
+
+#### Common Anti-Patterns ❌
+
+```csharp
+// ❌ DON'T: Await GetAndFetchLatest - you'll only get first result
+var data = await CacheDatabase.LocalMachine.GetAndFetchLatest("key", fetchFunc).FirstAsync();
+
+// ❌ DON'T: Mix cached retrieval with GetAndFetchLatest
+var cached = await cache.GetObject<T>("key").FirstOrDefaultAsync();
+cache.GetAndFetchLatest("key", fetchFunc).Subscribe(fresh => /* handle fresh */);
+
+// ❌ DON'T: Ignore the dual nature in UI updates
+cache.GetAndFetchLatest("key", fetchFunc)
+    .Subscribe(data => items.Clear()); // This will clear twice!
+```
+
+#### Best Practices ✅
+
+1. **Always use Subscribe(), never await** - GetAndFetchLatest is designed for reactive scenarios
+2. **Handle both cached and fresh data appropriately** - Design your subscriber to work correctly when called 1-2 times (once if no cache, twice if cached data exists)
+3. **Use state tracking for complex merges** - Keep track of whether you're handling cached or fresh data
+4. **Provide loading indicators** - Show users when fresh data is being fetched
+5. **Handle errors gracefully** - Network calls can fail, always have fallback logic
+6. **Consider using fetchPredicate** - Avoid unnecessary network calls when cached data is still fresh
+7. **Test empty cache scenarios** - Ensure your app works correctly on first run or after cache clears
+
+
+### HTTP/URL Operations
+
+```csharp
+// Download and cache URLs
+var imageData = await CacheDatabase.LocalMachine.DownloadUrl("https://example.com/image.jpg");
+
+// With custom headers
+var headers = new Dictionary<string, string>
+{
+    ["Authorization"] = "Bearer " + token,
+    ["User-Agent"] = "MyApp/1.0"
+};
+var apiResponse = await CacheDatabase.LocalMachine.DownloadUrl("https://api.example.com/data", 
+    HttpMethod.Get, headers);
+
+// Force fresh download
+var freshData = await CacheDatabase.LocalMachine.DownloadUrl("https://api.example.com/live", 
+    fetchAlways: true);
+```
+
+### Login/Credential Management
+
+```csharp
+// Save login credentials (encrypted)
+await CacheDatabase.Secure.SaveLogin("username", "password", "myapp.com");
+
+// Retrieve credentials
+var loginInfo = await CacheDatabase.Secure.GetLogin("myapp.com");
+Console.WriteLine($"User: {loginInfo.UserName}");
+
+// Multiple hosts
+await CacheDatabase.Secure.SaveLogin("user1", "pass1", "api.service1.com");
+await CacheDatabase.Secure.SaveLogin("user2", "pass2", "api.service2.com");
+
+```
+
+## Advanced Features
+
+### Efficient Expiration Updates
+
+Akavache provides `UpdateExpiration` methods that efficiently update cache entry expiration dates without reading or writing the cached data. This is particularly useful for HTTP caching scenarios and session management.
+
+#### Key Benefits
+
+- **High Performance**: Only updates metadata, leaving cached data untouched
+- **SQL Efficiency**: Uses targeted UPDATE statements rather than full record replacement  
+- **Bulk Operations**: Update multiple entries in a single transaction
+- **No Data Transfer**: Avoids expensive serialization/deserialization cycles (up to 250x faster)
+
+#### Quick Examples
+
+```csharp
+// Single entry with absolute expiration
+await cache.UpdateExpiration("api_response", DateTimeOffset.Now.AddHours(6));
+
+// Single entry with relative time
+await cache.UpdateExpiration("user_session", TimeSpan.FromMinutes(30));
+
+// Bulk update multiple entries
+var keys = new[] { "weather_seattle", "weather_portland", "weather_vancouver" };
+await cache.UpdateExpiration(keys, TimeSpan.FromHours(2));
+
+// HTTP 304 Not Modified response handling
+if (response.StatusCode == HttpStatusCode.NotModified)
+{
+    await cache.UpdateExpiration(cacheKey, TimeSpan.FromHours(1));
+    return cachedData; // Serve existing data with extended lifetime
+}
+```
+
+> 📖 **For comprehensive patterns and real-world examples**, see [`UpdateExpirationPatterns.cs`](src/Samples/UpdateExpirationPatterns.cs), which includes:
+> - HTTP caching with 304 Not Modified handling
+> - Session management with sliding expiration 
+> - Bulk operations and performance optimization
+> - Error handling and best practices
+> - Performance comparisons and method overload reference
+
+### Relative Time Extensions
+
+```csharp
+// Cache for relative time periods
+await CacheDatabase.LocalMachine.InsertObject("data", myData, TimeSpan.FromMinutes(30).FromNow());
+
+// Use in get-or-fetch
+var cachedData = await CacheDatabase.LocalMachine.GetOrFetchObject("api_data",
+    () => FetchFromApi(),
+    1.Hours().FromNow());
+```
+
+### Custom Schedulers
+
+```csharp
+// Use custom scheduler for background operations
+CacheDatabase.TaskpoolScheduler = TaskPoolScheduler.Default;
+
+// Or use a custom scheduler
+CacheDatabase.TaskpoolScheduler = new EventLoopScheduler();
+```
+
+### Cache Inspection
+
+```csharp
+// Get all keys (for debugging)
+var allKeys = await CacheDatabase.UserAccount.GetAllKeys().ToList();
+
+// Safe key enumeration with exception handling in observable chain
+var safeKeys = await CacheDatabase.UserAccount.GetAllKeysSafe().ToList();
+// GetAllKeysSafe catches exceptions and continues the observable chain
+// instead of throwing - useful for robust error handling
+
+// Get keys for specific types safely
+var typedKeys = await CacheDatabase.UserAccount.GetAllKeysSafe<MyDataType>().ToList();
+var specificTypeKeys = await CacheDatabase.UserAccount.GetAllKeysSafe(typeof(string)).ToList();
+
+// Check when item was created
+var createdAt = await CacheDatabase.UserAccount.GetCreatedAt("my_key");
+if (createdAt.HasValue)
+{
+    Console.WriteLine($"Item created at: {createdAt.Value}");
+}
+
+// Get creation times for multiple keys
+var creationTimes = await CacheDatabase.UserAccount.GetCreatedAt(new[] { "key1", "key2" })
+    .ToList();
+```
+
+#### GetAllKeysSafe Methods
+
+The `GetAllKeysSafe` methods provide exception-safe alternatives to `GetAllKeys()` that handle errors within the observable chain:
+
+```csharp
+// Standard GetAllKeys() - exceptions break the observable chain
+try 
+{
+    var keys = await CacheDatabase.UserAccount.GetAllKeys().ToList();
+    // Process keys...
+}
+catch (Exception ex)
+{
+    // Handle exception outside observable chain
+}
+
+// GetAllKeysSafe() - exceptions are caught and logged, chain continues
+await CacheDatabase.UserAccount.GetAllKeysSafe()
+    .Do(key => Console.WriteLine($"Found key: {key}"))
+    .Where(key => ShouldProcess(key))
+    .ForEach(key => ProcessKey(key));
+    // If GetAllKeys() would throw, this continues with empty sequence instead
+```
+
+**Key differences:**
+- **Exception handling**: Catches exceptions and returns empty sequence instead of throwing
+- **Null safety**: Filters out null or empty keys automatically  
+- **Observable chain friendly**: Allows reactive code to continue executing even when underlying storage has issues
+- **Logging**: Logs exceptions for debugging while keeping the application stable
+
+**Use GetAllKeysSafe when:**
+- Building reactive pipelines that should be resilient to storage exceptions
+- You want exceptions handled within the observable chain rather than breaking it
+- Working with unreliable storage scenarios or during development/testing
+- You prefer continuation over immediate failure when key enumeration fails
+
+### Cache Maintenance
+
+```csharp
+// Force flush all pending operations
+await CacheDatabase.UserAccount.Flush();
+
+// Vacuum database (SQLite only - removes deleted data)
+await CacheDatabase.UserAccount.Vacuum();
+
+// Flush specific object type
+await CacheDatabase.UserAccount.Flush(typeof(MyDataType));
+```
+
+### Mixed Object Storage
+
+```csharp
+// Store different types with one operation
+var mixedData = new Dictionary<string, object>
+{
+    ["string_data"] = "Hello World",
+    ["number_data"] = 42,
+    ["object_data"] = new MyClass { Value = "test" },
+    ["date_data"] = DateTime.Now
+};
+
+await CacheDatabase.UserAccount.InsertObjects(mixedData);
+```
+
+## Akavache.Drawing
+
+Akavache.Drawing provides comprehensive image caching and bitmap manipulation functionality for Akavache applications. Built on Splat, it offers cross-platform support for loading, caching, and manipulating images with enhanced features beyond basic blob storage.
+
+### Features
+
+- **Image Loading & Caching**: Load images from cache with automatic format detection
+- **URL Image Caching**: Download and cache images from URLs with built-in HTTP support
+- **Image Manipulation**: Resize, crop, and generate thumbnails with caching
+- **Multiple Format Support**: PNG, JPEG, GIF, BMP, WebP, and other common formats
+- **Fallback Support**: Automatic fallback to default images when loading fails
+- **Batch Operations**: Load multiple images efficiently
+- **Size Detection**: Get image dimensions without full loading
+- **Advanced Caching**: Pattern-based cache clearing and preloading
+- **Cross-Platform**: Works on all .NET platforms supported by Akavache
+
+### Installation
+
+```xml
+<PackageReference Include="Akavache.Drawing" Version="11.1.*" />
+```
+
+### Dependencies
+
+Akavache.Drawing requires:
+- `Akavache.Core` - Core caching functionality
+- `Splat.Drawing` - Cross-platform bitmap abstractions
+
+### Basic Usage
+
+#### 1. Initialize Drawing Support
+
+```csharp
+using Akavache.Core;
+using Akavache.Drawing;
+using Akavache.SystemTextJson;
+using Splat;
+
+// Initialize Akavache with drawing support
+CacheDatabase.Initialize<SystemJsonSerializer>(builder =>
+    builder.WithApplicationName("MyImageApp")
+           .WithSqliteProvider()
+           .WithSqliteDefaults());
+
+// Register platform-specific bitmap loader using Splat (if needed (Net 8.0+))
+AppLocator.CurrentMutable.RegisterPlatformBitmapLoader();
+```
+
+#### 2. Load Images from Cache
+
+```csharp
+// Load image from cache
+var image = await CacheDatabase.LocalMachine.LoadImage("user_avatar");
+
+// Load with custom sizing
+var thumbnail = await CacheDatabase.LocalMachine.LoadImage("user_avatar", 150, 150);
+
+// Load with error handling
+try
+{
+    var profileImage = await CacheDatabase.UserAccount.LoadImage("profile_pic");
+    DisplayImage(profileImage);
+}
+catch (KeyNotFoundException)
+{
+    // Image not found in cache
+    ShowDefaultImage();
+}
+```
+
+#### 3. Load Images from URLs
+
+```csharp
+// Download and cache image from URL
+var imageFromUrl = await CacheDatabase.LocalMachine
+    .LoadImageFromUrl("https://example.com/images/photo.jpg");
+
+// With custom expiration
+var tempImage = await CacheDatabase.LocalMachine
+    .LoadImageFromUrl("https://api.example.com/temp-image.png", 
+                     absoluteExpiration: DateTimeOffset.Now.AddHours(1));
+
+// Force fresh download (bypass cache)
+var freshImage = await CacheDatabase.LocalMachine
+    .LoadImageFromUrl("https://api.example.com/live-feed.jpg", fetchAlways: true);
+
+// With custom key
+var namedImage = await CacheDatabase.LocalMachine
+    .LoadImageFromUrl("user_background", "https://example.com/bg.jpg");
+```
+
+#### 4. Save Images to Cache
+
+```csharp
+// Save image to cache
+await CacheDatabase.LocalMachine.SaveImage("user_photo", bitmap);
+
+// Save with expiration
+await CacheDatabase.LocalMachine.SaveImage("temp_image", bitmap, 
+    DateTimeOffset.Now.AddDays(7));
+
+// Convert bitmap to bytes for manual storage
+var imageBytes = await bitmap.ImageToBytes().FirstAsync();
+await CacheDatabase.LocalMachine.Insert("raw_image_data", imageBytes);
+```
+
+### Advanced Features
+
+#### Batch Image Operations
+
+```csharp
+// Load multiple images at once
+var imageKeys = new[] { "image1", "image2", "image3" };
+var loadedImages = await CacheDatabase.LocalMachine
+    .LoadImages(imageKeys, desiredWidth: 200, desiredHeight: 200)
+    .ToList();
+
+foreach (var kvp in loadedImages)
+{
+    Console.WriteLine($"Loaded {kvp.Key}: {kvp.Value.Width}x{kvp.Value.Height}");
+}
+
+// Preload images from URLs (background caching)
+var urls = new[]
+{
+    "https://example.com/image1.jpg",
+    "https://example.com/image2.jpg",
+    "https://example.com/image3.jpg"
+};
+
+await CacheDatabase.LocalMachine.PreloadImagesFromUrls(urls, 
+    DateTimeOffset.Now.AddDays(1));
+```
+
+#### Image Fallbacks
+
+```csharp
+// Load image with automatic fallback
+var defaultImageBytes = File.ReadAllBytes("default-avatar.png");
+
+var userAvatar = await CacheDatabase.UserAccount
+    .LoadImageWithFallback("user_avatar", defaultImageBytes, 100, 100);
+
+// Load from URL with fallback
+var profileImage = await CacheDatabase.LocalMachine
+    .LoadImageFromUrlWithFallback("https://example.com/profile.jpg", 
+                                 defaultImageBytes, 
+                                 desiredWidth: 200, 
+                                 desiredHeight: 200);
+```
+
+#### Thumbnail Generation
+
+```csharp
+// Create and cache thumbnail from existing image
+await CacheDatabase.LocalMachine.CreateAndCacheThumbnail(
+    sourceKey: "original_photo",
+    thumbnailKey: "photo_thumb", 
+    thumbnailWidth: 150, 
+    thumbnailHeight: 150,
+    absoluteExpiration: DateTimeOffset.Now.AddDays(30));
+
+// Load the cached thumbnail
+var thumbnail = await CacheDatabase.LocalMachine.LoadImage("photo_thumb");
+```
+
+#### Image Size Detection
+
+```csharp
+// Get image dimensions without fully loading
+var imageSize = await CacheDatabase.LocalMachine.GetImageSize("large_image");
+Console.WriteLine($"Image size: {imageSize.Width}x{imageSize.Height}");
+Console.WriteLine($"Aspect ratio: {imageSize.AspectRatio:F2}");
+
+// Use size info for layout decisions
+if (imageSize.AspectRatio > 1.5)
+{
+    // Wide image
+    SetWideImageLayout();
+}
+else
+{
+    // Square or tall image
+    SetNormalImageLayout();
+}
+```
+
+#### Cache Management
+
+```csharp
+// Clear images matching a pattern
+await CacheDatabase.LocalMachine.ClearImageCache(key => key.StartsWith("temp_"));
+
+// Clear all user avatars
+await CacheDatabase.UserAccount.ClearImageCache(key => key.Contains("avatar"));
+
+// Clear expired images
+await CacheDatabase.LocalMachine.ClearImageCache(key => 
+    key.StartsWith("cache_") && IsExpired(key));
+```
+
+### Complete Example: Photo Gallery App
+
+```csharp
+public class PhotoGalleryService
+{
+    private readonly IBlobCache _imageCache;
+    private readonly IBlobCache _thumbnailCache;
+
+    public PhotoGalleryService()
+    {
+        // Initialize Akavache with drawing support
+        AppBuilder.CreateSplatBuilder().WithAkavacheCacheDatabase<SystemJsonSerializer>(builder =>
+            builder.WithApplicationName("PhotoGallery")
+               .WithSqliteProvider()        // REQUIRED: Explicit provider
+               .WithSqliteDefaults());
+
+        _imageCache = CacheDatabase.LocalMachine;
+        _thumbnailCache = CacheDatabase.UserAccount;
+    }
+
+    public async Task<IBitmap> LoadPhotoAsync(string photoId, bool generateThumbnail = false)
+    {
+        try
+        {
+            // Try to load from cache first
+            var photo = await _imageCache.LoadImage($"photo_{photoId}");
+            
+            // Generate thumbnail if requested and not exists
+            if (generateThumbnail)
+            {
+                await _thumbnailCache.CreateAndCacheThumbnail(
+                    $"photo_{photoId}", 
+                    $"thumb_{photoId}", 
+                    200, 200,
+                    DateTimeOffset.Now.AddMonths(1));
+            }
+            
+            return photo;
+        }
+        catch (KeyNotFoundException)
+        {
+            // Load from remote URL if not cached
+            var photoUrl = $"https://api.photos.com/images/{photoId}";
+            return await _imageCache.LoadImageFromUrl($"photo_{photoId}", photoUrl, 
+                absoluteExpiration: DateTimeOffset.Now.AddDays(7));
+        }
+    }
+
+    public async Task<IBitmap> LoadThumbnailAsync(string photoId)
+    {
+        try
+        {
+            return await _thumbnailCache.LoadImage($"thumb_{photoId}", 200, 200);
+        }
+        catch (KeyNotFoundException)
+        {
+            // Generate thumbnail from full image
+            var fullImage = await LoadPhotoAsync(photoId);
+            await _thumbnailCache.SaveImage($"thumb_{photoId}", fullImage, 
+                DateTimeOffset.Now.AddMonths(1));
+            return await _thumbnailCache.LoadImage($"thumb_{photoId}", 200, 200);
+        }
+    }
+
+    public async Task PreloadGalleryAsync(IEnumerable<string> photoIds)
+    {
+        var photoUrls = photoIds.Select(id => $"https://api.photos.com/images/{id}");
+        await _imageCache.PreloadImagesFromUrls(photoUrls, 
+            DateTimeOffset.Now.AddDays(7));
+    }
+
+    public async Task ClearOldCacheAsync()
+    {
+        // Clear images older than 30 days
+        await _imageCache.ClearImageCache(key => 
+            key.StartsWith("photo_") && IsOlderThan30Days(key));
+        
+        // Clear thumbnails older than 60 days  
+        await _thumbnailCache.ClearImageCache(key => 
+            key.StartsWith("thumb_") && IsOlderThan60Days(key));
+    }
+
+    private static bool IsOlderThan30Days(string key) => 
+        /* Implementation to check cache age */ false;
+        
+    private static bool IsOlderThan60Days(string key) => 
+        /* Implementation to check cache age */ false;
+}
+```
+
+## Akavache.Settings
+
+Akavache.Settings provides a specialized settings database for installable applications. It creates persistent settings that are stored one level down from the application folder, making application updates less painful as the settings survive reinstalls.
+
+### Features
+
+- **Type-Safe Settings**: Strongly-typed properties with default values
+- **Automatic Persistence**: Settings are automatically saved when changed
+- **Application Update Friendly**: Settings survive application reinstalls
+- **Encrypted Storage**: Optional secure settings with password protection
+- **Multiple Settings Classes**: Support for multiple settings categories
+
+### Installation
+
+```xml
+<PackageReference Include="Akavache.Settings" Version="11.1.*" />
+```
+
+### Basic Usage
+
+#### 1. Create a Settings Class
+
+```csharp
+using Akavache.Settings;
+
+public class AppSettings : SettingsBase
+{
+    public AppSettings() : base(nameof(AppSettings)) { }
+
+    public string UserName
     {
         get => GetOrCreate("DefaultUser");
         set => SetOrCreate(value);
