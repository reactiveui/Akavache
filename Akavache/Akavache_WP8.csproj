--- conflicted
+++ resolved
@@ -129,11 +129,7 @@
     <Compile Include="MD5Managed.cs" />
     <Compile Include="PersistentBlobCache.cs" />
     <Compile Include="Properties\AssemblyInfo.cs" />
-<<<<<<< HEAD
-    <Compile Include="ProtectDataShim.cs" />
     <Compile Include="Registrations.cs" />
-=======
->>>>>>> dee87b27
     <Compile Include="StreamMixins.cs" />
     <Compile Include="Utility.cs" />
   </ItemGroup>
