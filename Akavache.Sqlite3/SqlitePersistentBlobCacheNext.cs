--- conflicted
+++ resolved
@@ -73,15 +73,9 @@
             if (key == null) return Observable.Throw<byte[]>(new ArgumentNullException());
 
             return _initializer.SelectMany(_ => opQueue.Select(new[] { key }))
-<<<<<<< HEAD
                 .SelectMany(x => x.Count() == 1 ? 
                     Observable.Return(x.First().Value) :
-                    Observable.Throw<byte[]>(new KeyNotFoundException()))
-=======
-                .SelectMany(x => x.Count == 1 ? 
-                    Observable.Return(x[0].Value) :
                     ExceptionHelper.ObservableThrowKeyNotFoundException<byte[]>(key))
->>>>>>> bdd93dba
                 .SelectMany(x => AfterReadFromDiskFilter(x, Scheduler))
                 .PublishLast().PermaRef();
         }
@@ -162,15 +156,9 @@
             if (key == null) return Observable.Throw<T>(new ArgumentNullException());
 
             return _initializer.SelectMany(_ => opQueue.Select(new[] { key }))
-<<<<<<< HEAD
                 .SelectMany(x => x.Count() == 1 ? 
                     Observable.Return(x.First().Value) :
-                    Observable.Throw<byte[]>(new KeyNotFoundException()))
-=======
-                .SelectMany(x => x.Count == 1 ? 
-                    Observable.Return(x[0].Value) :
                     ExceptionHelper.ObservableThrowKeyNotFoundException<byte[]>(key))
->>>>>>> bdd93dba
                 .SelectMany(x => AfterReadFromDiskFilter(x, Scheduler))
                 .SelectMany(x => DeserializeObject<T>(x))
                 .PublishLast().PermaRef();
@@ -248,9 +236,9 @@
                 // fail silently
                 try 
                 {
-                    Connection.Execute("PRAGMA synchronous=OFF");
                     Connection.Execute("PRAGMA journal_mode=WAL");
                     Connection.Execute("PRAGMA temp_store=MEMORY");
+                    Connection.Execute("PRAGMA synchronous=OFF");
                 }
                 catch (SQLiteException) 
                 {
