﻿// Copyright (c) 2022 .NET Foundation and Contributors. All rights reserved.
// Licensed to the .NET Foundation under one or more agreements.
// The .NET Foundation licenses this file to you under the MIT license.
// See the LICENSE file in the project root for full license information.

<<<<<<< HEAD
using System;
using System.Collections.Generic;
using System.Net.Http;
=======
namespace Akavache;
>>>>>>> 3886ccb5

/// <summary>
/// A interface that represents a mixin for providing HTTP functionality.
/// </summary>
public interface IAkavacheHttpMixin
{
    /// <summary>
    /// Gets a observable for a download.
    /// </summary>
    /// <param name="blobCache">The blob cache where to get the value from if available.</param>
    /// <param name="url">The url where to get the resource if not available in the cache.</param>
    /// <param name="headers">The headers to use in the HTTP action.</param>
    /// <param name="fetchAlways">If we should just fetch and not bother checking the cache first.</param>
    /// <param name="absoluteExpiration">A optional expiration date time.</param>
    /// <returns>A observable that signals when there is byte data.</returns>
    IObservable<byte[]> DownloadUrl(IBlobCache blobCache, string url, IDictionary<string, string>? headers = null, bool fetchAlways = false, DateTimeOffset? absoluteExpiration = null);

<<<<<<< HEAD
        /// <summary>
        /// Gets a observable for a download.
        /// </summary>
        /// <param name="blobCache">The blob cache where to get the value from if available.</param>
        /// <param name="method">The type of method.</param>
        /// <param name="url">The url where to get the resource if not available in the cache.</param>
        /// <param name="headers">The headers to use in the HTTP action.</param>
        /// <param name="fetchAlways">If we should just fetch and not bother checking the cache first.</param>
        /// <param name="absoluteExpiration">A optional expiration date time.</param>
        /// <returns>A observable that signals when there is byte data.</returns>
        IObservable<byte[]> DownloadUrl(IBlobCache blobCache, HttpMethod method, string url, IDictionary<string, string>? headers = null, bool fetchAlways = false, DateTimeOffset? absoluteExpiration = null);

        /// <summary>
        /// Gets a observable for a download.
        /// </summary>
        /// <param name="blobCache">The blob cache where to get the value from if available.</param>
        /// <param name="url">The url where to get the resource if not available in the cache.</param>
        /// <param name="headers">The headers to use in the HTTP action.</param>
        /// <param name="fetchAlways">If we should just fetch and not bother checking the cache first.</param>
        /// <param name="absoluteExpiration">A optional expiration date time.</param>
        /// <returns>A observable that signals when there is byte data.</returns>
        IObservable<byte[]> DownloadUrl(IBlobCache blobCache, Uri url, IDictionary<string, string>? headers = null, bool fetchAlways = false, DateTimeOffset? absoluteExpiration = null);

        /// <summary>
        /// Gets a observable for a download.
        /// </summary>
        /// <param name="blobCache">The blob cache where to get the value from if available.</param>
        /// <param name="method">The type of method.</param>
        /// <param name="url">The url where to get the resource if not available in the cache.</param>
        /// <param name="headers">The headers to use in the HTTP action.</param>
        /// <param name="fetchAlways">If we should just fetch and not bother checking the cache first.</param>
        /// <param name="absoluteExpiration">A optional expiration date time.</param>
        /// <returns>A observable that signals when there is byte data.</returns>
        IObservable<byte[]> DownloadUrl(IBlobCache blobCache, HttpMethod method, Uri url, IDictionary<string, string>? headers = null, bool fetchAlways = false, DateTimeOffset? absoluteExpiration = null);

        /// <summary>
        /// Gets a observable for a download.
        /// </summary>
        /// <param name="blobCache">The blob cache where to get the value from if available.</param>
        /// <param name="key">The key to use for the download cache entry.</param>
        /// <param name="url">The url where to get the resource if not available in the cache.</param>
        /// <param name="headers">The headers to use in the HTTP action.</param>
        /// <param name="fetchAlways">If we should just fetch and not bother checking the cache first.</param>
        /// <param name="absoluteExpiration">A optional expiration date time.</param>
        /// <returns>A observable that signals when there is byte data.</returns>
        IObservable<byte[]> DownloadUrl(IBlobCache blobCache, string key, string url, IDictionary<string, string>? headers = null, bool fetchAlways = false, DateTimeOffset? absoluteExpiration = null);

        /// <summary>
        /// Gets a observable for a download.
        /// </summary>
        /// <param name="blobCache">The blob cache where to get the value from if available.</param>
        /// <param name="method">The type of method.</param>
        /// <param name="key">The key to use for the download cache entry.</param>
        /// <param name="url">The url where to get the resource if not available in the cache.</param>
        /// <param name="headers">The headers to use in the HTTP action.</param>
        /// <param name="fetchAlways">If we should just fetch and not bother checking the cache first.</param>
        /// <param name="absoluteExpiration">A optional expiration date time.</param>
        /// <returns>A observable that signals when there is byte data.</returns>
        IObservable<byte[]> DownloadUrl(IBlobCache blobCache, HttpMethod method, string key, string url, IDictionary<string, string>? headers = null, bool fetchAlways = false, DateTimeOffset? absoluteExpiration = null);

        /// <summary>
        /// Gets a observable for a download.
        /// </summary>
        /// <param name="blobCache">The blob cache where to get the value from if available.</param>
        /// <param name="key">The key to use for the download cache entry.</param>
        /// <param name="url">The url where to get the resource if not available in the cache.</param>
        /// <param name="headers">The headers to use in the HTTP action.</param>
        /// <param name="fetchAlways">If we should just fetch and not bother checking the cache first.</param>
        /// <param name="absoluteExpiration">A optional expiration date time.</param>
        /// <returns>A observable that signals when there is byte data.</returns>
        IObservable<byte[]> DownloadUrl(IBlobCache blobCache, string key, Uri url, IDictionary<string, string>? headers = null, bool fetchAlways = false, DateTimeOffset? absoluteExpiration = null);

        /// <summary>
        /// Gets a observable for a download.
        /// </summary>
        /// <param name="blobCache">The blob cache where to get the value from if available.</param>
        /// <param name="method">The type of method.</param>
        /// <param name="key">The key to use for the download cache entry.</param>
        /// <param name="url">The url where to get the resource if not available in the cache.</param>
        /// <param name="headers">The headers to use in the HTTP action.</param>
        /// <param name="fetchAlways">If we should just fetch and not bother checking the cache first.</param>
        /// <param name="absoluteExpiration">A optional expiration date time.</param>
        /// <returns>A observable that signals when there is byte data.</returns>
        IObservable<byte[]> DownloadUrl(IBlobCache blobCache, HttpMethod method, string key, Uri url, IDictionary<string, string>? headers = null, bool fetchAlways = false, DateTimeOffset? absoluteExpiration = null);
    }
=======
    /// <summary>
    /// Gets a observable for a download.
    /// </summary>
    /// <param name="blobCache">The blob cache where to get the value from if available.</param>
    /// <param name="url">The url where to get the resource if not available in the cache.</param>
    /// <param name="headers">The headers to use in the HTTP action.</param>
    /// <param name="fetchAlways">If we should just fetch and not bother checking the cache first.</param>
    /// <param name="absoluteExpiration">A optional expiration date time.</param>
    /// <returns>A observable that signals when there is byte data.</returns>
    IObservable<byte[]> DownloadUrl(IBlobCache blobCache, Uri url, IDictionary<string, string>? headers = null, bool fetchAlways = false, DateTimeOffset? absoluteExpiration = null);

    /// <summary>
    /// Gets a observable for a download.
    /// </summary>
    /// <param name="blobCache">The blob cache where to get the value from if available.</param>
    /// <param name="key">The key to use for the download cache entry.</param>
    /// <param name="url">The url where to get the resource if not available in the cache.</param>
    /// <param name="headers">The headers to use in the HTTP action.</param>
    /// <param name="fetchAlways">If we should just fetch and not bother checking the cache first.</param>
    /// <param name="absoluteExpiration">A optional expiration date time.</param>
    /// <returns>A observable that signals when there is byte data.</returns>
    IObservable<byte[]> DownloadUrl(IBlobCache blobCache, string key, string url, IDictionary<string, string>? headers = null, bool fetchAlways = false, DateTimeOffset? absoluteExpiration = null);

    /// <summary>
    /// Gets a observable for a download.
    /// </summary>
    /// <param name="blobCache">The blob cache where to get the value from if available.</param>
    /// <param name="key">The key to use for the download cache entry.</param>
    /// <param name="url">The url where to get the resource if not available in the cache.</param>
    /// <param name="headers">The headers to use in the HTTP action.</param>
    /// <param name="fetchAlways">If we should just fetch and not bother checking the cache first.</param>
    /// <param name="absoluteExpiration">A optional expiration date time.</param>
    /// <returns>A observable that signals when there is byte data.</returns>
    IObservable<byte[]> DownloadUrl(IBlobCache blobCache, string key, Uri url, IDictionary<string, string>? headers = null, bool fetchAlways = false, DateTimeOffset? absoluteExpiration = null);
>>>>>>> 3886ccb5
}<|MERGE_RESOLUTION|>--- conflicted
+++ resolved
@@ -3,13 +3,7 @@
 // The .NET Foundation licenses this file to you under the MIT license.
 // See the LICENSE file in the project root for full license information.
 
-<<<<<<< HEAD
-using System;
-using System.Collections.Generic;
-using System.Net.Http;
-=======
 namespace Akavache;
->>>>>>> 3886ccb5
 
 /// <summary>
 /// A interface that represents a mixin for providing HTTP functionality.
@@ -27,93 +21,18 @@
     /// <returns>A observable that signals when there is byte data.</returns>
     IObservable<byte[]> DownloadUrl(IBlobCache blobCache, string url, IDictionary<string, string>? headers = null, bool fetchAlways = false, DateTimeOffset? absoluteExpiration = null);
 
-<<<<<<< HEAD
-        /// <summary>
-        /// Gets a observable for a download.
-        /// </summary>
-        /// <param name="blobCache">The blob cache where to get the value from if available.</param>
-        /// <param name="method">The type of method.</param>
-        /// <param name="url">The url where to get the resource if not available in the cache.</param>
-        /// <param name="headers">The headers to use in the HTTP action.</param>
-        /// <param name="fetchAlways">If we should just fetch and not bother checking the cache first.</param>
-        /// <param name="absoluteExpiration">A optional expiration date time.</param>
-        /// <returns>A observable that signals when there is byte data.</returns>
-        IObservable<byte[]> DownloadUrl(IBlobCache blobCache, HttpMethod method, string url, IDictionary<string, string>? headers = null, bool fetchAlways = false, DateTimeOffset? absoluteExpiration = null);
+    /// <summary>
+    /// Gets a observable for a download.
+    /// </summary>
+    /// <param name="blobCache">The blob cache where to get the value from if available.</param>
+    /// <param name="method">The type of method.</param>
+    /// <param name="url">The url where to get the resource if not available in the cache.</param>
+    /// <param name="headers">The headers to use in the HTTP action.</param>
+    /// <param name="fetchAlways">If we should just fetch and not bother checking the cache first.</param>
+    /// <param name="absoluteExpiration">A optional expiration date time.</param>
+    /// <returns>A observable that signals when there is byte data.</returns>
+    IObservable<byte[]> DownloadUrl(IBlobCache blobCache, HttpMethod method, string url, IDictionary<string, string>? headers = null, bool fetchAlways = false, DateTimeOffset? absoluteExpiration = null);
 
-        /// <summary>
-        /// Gets a observable for a download.
-        /// </summary>
-        /// <param name="blobCache">The blob cache where to get the value from if available.</param>
-        /// <param name="url">The url where to get the resource if not available in the cache.</param>
-        /// <param name="headers">The headers to use in the HTTP action.</param>
-        /// <param name="fetchAlways">If we should just fetch and not bother checking the cache first.</param>
-        /// <param name="absoluteExpiration">A optional expiration date time.</param>
-        /// <returns>A observable that signals when there is byte data.</returns>
-        IObservable<byte[]> DownloadUrl(IBlobCache blobCache, Uri url, IDictionary<string, string>? headers = null, bool fetchAlways = false, DateTimeOffset? absoluteExpiration = null);
-
-        /// <summary>
-        /// Gets a observable for a download.
-        /// </summary>
-        /// <param name="blobCache">The blob cache where to get the value from if available.</param>
-        /// <param name="method">The type of method.</param>
-        /// <param name="url">The url where to get the resource if not available in the cache.</param>
-        /// <param name="headers">The headers to use in the HTTP action.</param>
-        /// <param name="fetchAlways">If we should just fetch and not bother checking the cache first.</param>
-        /// <param name="absoluteExpiration">A optional expiration date time.</param>
-        /// <returns>A observable that signals when there is byte data.</returns>
-        IObservable<byte[]> DownloadUrl(IBlobCache blobCache, HttpMethod method, Uri url, IDictionary<string, string>? headers = null, bool fetchAlways = false, DateTimeOffset? absoluteExpiration = null);
-
-        /// <summary>
-        /// Gets a observable for a download.
-        /// </summary>
-        /// <param name="blobCache">The blob cache where to get the value from if available.</param>
-        /// <param name="key">The key to use for the download cache entry.</param>
-        /// <param name="url">The url where to get the resource if not available in the cache.</param>
-        /// <param name="headers">The headers to use in the HTTP action.</param>
-        /// <param name="fetchAlways">If we should just fetch and not bother checking the cache first.</param>
-        /// <param name="absoluteExpiration">A optional expiration date time.</param>
-        /// <returns>A observable that signals when there is byte data.</returns>
-        IObservable<byte[]> DownloadUrl(IBlobCache blobCache, string key, string url, IDictionary<string, string>? headers = null, bool fetchAlways = false, DateTimeOffset? absoluteExpiration = null);
-
-        /// <summary>
-        /// Gets a observable for a download.
-        /// </summary>
-        /// <param name="blobCache">The blob cache where to get the value from if available.</param>
-        /// <param name="method">The type of method.</param>
-        /// <param name="key">The key to use for the download cache entry.</param>
-        /// <param name="url">The url where to get the resource if not available in the cache.</param>
-        /// <param name="headers">The headers to use in the HTTP action.</param>
-        /// <param name="fetchAlways">If we should just fetch and not bother checking the cache first.</param>
-        /// <param name="absoluteExpiration">A optional expiration date time.</param>
-        /// <returns>A observable that signals when there is byte data.</returns>
-        IObservable<byte[]> DownloadUrl(IBlobCache blobCache, HttpMethod method, string key, string url, IDictionary<string, string>? headers = null, bool fetchAlways = false, DateTimeOffset? absoluteExpiration = null);
-
-        /// <summary>
-        /// Gets a observable for a download.
-        /// </summary>
-        /// <param name="blobCache">The blob cache where to get the value from if available.</param>
-        /// <param name="key">The key to use for the download cache entry.</param>
-        /// <param name="url">The url where to get the resource if not available in the cache.</param>
-        /// <param name="headers">The headers to use in the HTTP action.</param>
-        /// <param name="fetchAlways">If we should just fetch and not bother checking the cache first.</param>
-        /// <param name="absoluteExpiration">A optional expiration date time.</param>
-        /// <returns>A observable that signals when there is byte data.</returns>
-        IObservable<byte[]> DownloadUrl(IBlobCache blobCache, string key, Uri url, IDictionary<string, string>? headers = null, bool fetchAlways = false, DateTimeOffset? absoluteExpiration = null);
-
-        /// <summary>
-        /// Gets a observable for a download.
-        /// </summary>
-        /// <param name="blobCache">The blob cache where to get the value from if available.</param>
-        /// <param name="method">The type of method.</param>
-        /// <param name="key">The key to use for the download cache entry.</param>
-        /// <param name="url">The url where to get the resource if not available in the cache.</param>
-        /// <param name="headers">The headers to use in the HTTP action.</param>
-        /// <param name="fetchAlways">If we should just fetch and not bother checking the cache first.</param>
-        /// <param name="absoluteExpiration">A optional expiration date time.</param>
-        /// <returns>A observable that signals when there is byte data.</returns>
-        IObservable<byte[]> DownloadUrl(IBlobCache blobCache, HttpMethod method, string key, Uri url, IDictionary<string, string>? headers = null, bool fetchAlways = false, DateTimeOffset? absoluteExpiration = null);
-    }
-=======
     /// <summary>
     /// Gets a observable for a download.
     /// </summary>
@@ -124,6 +43,18 @@
     /// <param name="absoluteExpiration">A optional expiration date time.</param>
     /// <returns>A observable that signals when there is byte data.</returns>
     IObservable<byte[]> DownloadUrl(IBlobCache blobCache, Uri url, IDictionary<string, string>? headers = null, bool fetchAlways = false, DateTimeOffset? absoluteExpiration = null);
+
+    /// <summary>
+    /// Gets a observable for a download.
+    /// </summary>
+    /// <param name="blobCache">The blob cache where to get the value from if available.</param>
+    /// <param name="method">The type of method.</param>
+    /// <param name="url">The url where to get the resource if not available in the cache.</param>
+    /// <param name="headers">The headers to use in the HTTP action.</param>
+    /// <param name="fetchAlways">If we should just fetch and not bother checking the cache first.</param>
+    /// <param name="absoluteExpiration">A optional expiration date time.</param>
+    /// <returns>A observable that signals when there is byte data.</returns>
+    IObservable<byte[]> DownloadUrl(IBlobCache blobCache, HttpMethod method, Uri url, IDictionary<string, string>? headers = null, bool fetchAlways = false, DateTimeOffset? absoluteExpiration = null);
 
     /// <summary>
     /// Gets a observable for a download.
@@ -141,6 +72,19 @@
     /// Gets a observable for a download.
     /// </summary>
     /// <param name="blobCache">The blob cache where to get the value from if available.</param>
+    /// <param name="method">The type of method.</param>
+    /// <param name="key">The key to use for the download cache entry.</param>
+    /// <param name="url">The url where to get the resource if not available in the cache.</param>
+    /// <param name="headers">The headers to use in the HTTP action.</param>
+    /// <param name="fetchAlways">If we should just fetch and not bother checking the cache first.</param>
+    /// <param name="absoluteExpiration">A optional expiration date time.</param>
+    /// <returns>A observable that signals when there is byte data.</returns>
+    IObservable<byte[]> DownloadUrl(IBlobCache blobCache, HttpMethod method, string key, string url, IDictionary<string, string>? headers = null, bool fetchAlways = false, DateTimeOffset? absoluteExpiration = null);
+
+    /// <summary>
+    /// Gets a observable for a download.
+    /// </summary>
+    /// <param name="blobCache">The blob cache where to get the value from if available.</param>
     /// <param name="key">The key to use for the download cache entry.</param>
     /// <param name="url">The url where to get the resource if not available in the cache.</param>
     /// <param name="headers">The headers to use in the HTTP action.</param>
@@ -148,5 +92,17 @@
     /// <param name="absoluteExpiration">A optional expiration date time.</param>
     /// <returns>A observable that signals when there is byte data.</returns>
     IObservable<byte[]> DownloadUrl(IBlobCache blobCache, string key, Uri url, IDictionary<string, string>? headers = null, bool fetchAlways = false, DateTimeOffset? absoluteExpiration = null);
->>>>>>> 3886ccb5
+
+    /// <summary>
+    /// Gets a observable for a download.
+    /// </summary>
+    /// <param name="blobCache">The blob cache where to get the value from if available.</param>
+    /// <param name="method">The type of method.</param>
+    /// <param name="key">The key to use for the download cache entry.</param>
+    /// <param name="url">The url where to get the resource if not available in the cache.</param>
+    /// <param name="headers">The headers to use in the HTTP action.</param>
+    /// <param name="fetchAlways">If we should just fetch and not bother checking the cache first.</param>
+    /// <param name="absoluteExpiration">A optional expiration date time.</param>
+    /// <returns>A observable that signals when there is byte data.</returns>
+    IObservable<byte[]> DownloadUrl(IBlobCache blobCache, HttpMethod method, string key, Uri url, IDictionary<string, string>? headers = null, bool fetchAlways = false, DateTimeOffset? absoluteExpiration = null);
 }