--- conflicted
+++ resolved
@@ -3,16 +3,6 @@
 // The .NET Foundation licenses this file to you under the MIT license.
 // See the LICENSE file in the project root for full license information.
 
-using System.Net;
-<<<<<<< HEAD
-using System.Net.Http;
-using System.Reactive.Linq;
-using System.Reactive.Subjects;
-using System.Text;
-using System.Threading.Tasks;
-=======
-
->>>>>>> 3886ccb5
 using Splat;
 
 namespace Akavache;
@@ -22,57 +12,20 @@
 /// </summary>
 public class AkavacheHttpMixin : IAkavacheHttpMixin
 {
-    /// <summary>
-    /// Download data from an HTTP URL and insert the result into the
-    /// cache. If the data is already in the cache, this returns
-    /// a cached value. The URL itself is used as the key.
-    /// </summary>
-    /// <param name="blobCache">The blob cache associated with the action.</param>
-    /// <param name="url">The URL to download.</param>
-    /// <param name="headers">An optional Dictionary containing the HTTP
-    /// request headers.</param>
-    /// <param name="fetchAlways">Force a web request to always be issued, skipping the cache.</param>
-    /// <param name="absoluteExpiration">An optional expiration date.</param>
-    /// <returns>The data downloaded from the URL.</returns>
+    private static IAkavacheHttpClientFactory HttpFactoryClient => Locator.Current.GetService<IAkavacheHttpClientFactory>() ?? throw new InvalidOperationException("Unable to resolve IAkavacheHttpClientFactory, probably Akavache is not initialized.");
+
+    /// <inheritdoc/>
     public IObservable<byte[]> DownloadUrl(IBlobCache blobCache, string url, IDictionary<string, string>? headers = null, bool fetchAlways = false, DateTimeOffset? absoluteExpiration = null)
     {
-<<<<<<< HEAD
-        private static IAkavacheHttpClientFactory HttpFactoryClient => Locator.Current.GetService<IAkavacheHttpClientFactory>() ?? throw new InvalidOperationException("Unable to resolve IAkavacheHttpClientFactory, probably Akavache is not initialized.");
-
-        /// <inheritdoc/>
-        public IObservable<byte[]> DownloadUrl(IBlobCache blobCache, string url, IDictionary<string, string>? headers = null, bool fetchAlways = false, DateTimeOffset? absoluteExpiration = null)
-=======
-        if (blobCache is null)
->>>>>>> 3886ccb5
-        {
-            throw new ArgumentNullException(nameof(blobCache));
-        }
-
-<<<<<<< HEAD
-        /// <inheritdoc/>
-        public IObservable<byte[]> DownloadUrl(IBlobCache blobCache, Uri url, IDictionary<string, string>? headers = null, bool fetchAlways = false, DateTimeOffset? absoluteExpiration = null)
-        {
-            if (blobCache is null)
-            {
-                throw new ArgumentNullException(nameof(blobCache));
-            }
-=======
+        if (blobCache is null)
+        {
+            throw new ArgumentNullException(nameof(blobCache));
+        }
+
         return blobCache.DownloadUrl(url, url, headers, fetchAlways, absoluteExpiration);
     }
->>>>>>> 3886ccb5
-
-    /// <summary>
-    /// Download data from an HTTP URL and insert the result into the
-    /// cache. If the data is already in the cache, this returns
-    /// a cached value. The URL itself is used as the key.
-    /// </summary>
-    /// <param name="blobCache">The blob cache associated with the action.</param>
-    /// <param name="url">The URL to download.</param>
-    /// <param name="headers">An optional Dictionary containing the HTTP
-    /// request headers.</param>
-    /// <param name="fetchAlways">Force a web request to always be issued, skipping the cache.</param>
-    /// <param name="absoluteExpiration">An optional expiration date.</param>
-    /// <returns>The data downloaded from the URL.</returns>
+
+    /// <inheritdoc/>
     public IObservable<byte[]> DownloadUrl(IBlobCache blobCache, Uri url, IDictionary<string, string>? headers = null, bool fetchAlways = false, DateTimeOffset? absoluteExpiration = null)
     {
         if (blobCache is null)
@@ -85,346 +38,182 @@
             throw new ArgumentNullException(nameof(url));
         }
 
-<<<<<<< HEAD
-        /// <inheritdoc/>
-        public IObservable<byte[]> DownloadUrl(IBlobCache blobCache, string key, string url, IDictionary<string, string>? headers = null, bool fetchAlways = false, DateTimeOffset? absoluteExpiration = null)
-=======
         return blobCache.DownloadUrl(url.ToString(), url, headers, fetchAlways, absoluteExpiration);
     }
 
-    /// <summary>
-    /// Download data from an HTTP URL and insert the result into the
-    /// cache. If the data is already in the cache, this returns
-    /// a cached value. An explicit key is provided rather than the URL itself.
-    /// </summary>
-    /// <param name="blobCache">The blob cache associated with the action.</param>
-    /// <param name="key">The key to store with.</param>
-    /// <param name="url">The URL to download.</param>
-    /// <param name="headers">An optional Dictionary containing the HTTP
-    /// request headers.</param>
-    /// <param name="fetchAlways">Force a web request to always be issued, skipping the cache.</param>
-    /// <param name="absoluteExpiration">An optional expiration date.</param>
-    /// <returns>The data downloaded from the URL.</returns>
+    /// <inheritdoc/>
     public IObservable<byte[]> DownloadUrl(IBlobCache blobCache, string key, string url, IDictionary<string, string>? headers = null, bool fetchAlways = false, DateTimeOffset? absoluteExpiration = null)
     {
         if (blobCache is null)
->>>>>>> 3886ccb5
-        {
-            throw new ArgumentNullException(nameof(blobCache));
-        }
-
-<<<<<<< HEAD
-            var doFetch = MakeWebRequest(HttpMethod.Get, new Uri(url), headers).SelectMany(x => ProcessWebResponse(x, url, absoluteExpiration));
-            var fetchAndCache = doFetch.SelectMany(x => blobCache.Insert(key, x, absoluteExpiration).Select(_ => x));
-=======
-        var doFetch = MakeWebRequest(new(url), headers).SelectMany(x => ProcessWebResponse(x, url, absoluteExpiration));
-        var fetchAndCache = doFetch.SelectMany(x => blobCache.Insert(key, x, absoluteExpiration).Select(_ => x));
->>>>>>> 3886ccb5
-
-        var ret = !fetchAlways ? blobCache.Get(key).Catch(fetchAndCache) : fetchAndCache;
-
-        var conn = ret.PublishLast();
-        conn.Connect();
-        return conn;
-    }
-
-<<<<<<< HEAD
-        /// <inheritdoc/>
-        public IObservable<byte[]> DownloadUrl(IBlobCache blobCache, string key, Uri url, IDictionary<string, string>? headers = null, bool fetchAlways = false, DateTimeOffset? absoluteExpiration = null)
-=======
-    /// <summary>
-    /// Download data from an HTTP URL and insert the result into the
-    /// cache. If the data is already in the cache, this returns
-    /// a cached value. An explicit key is provided rather than the URL itself.
-    /// </summary>
-    /// <param name="blobCache">The blob cache associated with the action.</param>
-    /// <param name="key">The key to store with.</param>
-    /// <param name="url">The URL to download.</param>
-    /// <param name="headers">An optional Dictionary containing the HTTP
-    /// request headers.</param>
-    /// <param name="fetchAlways">Force a web request to always be issued, skipping the cache.</param>
-    /// <param name="absoluteExpiration">An optional expiration date.</param>
-    /// <returns>The data downloaded from the URL.</returns>
+        {
+            throw new ArgumentNullException(nameof(blobCache));
+        }
+
+        var doFetch = MakeWebRequest(HttpMethod.Get, new Uri(url), headers).SelectMany(x => ProcessWebResponse(x, url, absoluteExpiration));
+        var fetchAndCache = doFetch.SelectMany(x => blobCache.Insert(key, x, absoluteExpiration).Select(_ => x));
+
+        IObservable<byte[]> ret;
+        if (!fetchAlways)
+        {
+            ret = blobCache.Get(key).Catch(fetchAndCache);
+        }
+        else
+        {
+            ret = fetchAndCache;
+        }
+
+        var conn = ret.PublishLast();
+        conn.Connect();
+        return conn;
+    }
+
+    /// <inheritdoc/>
     public IObservable<byte[]> DownloadUrl(IBlobCache blobCache, string key, Uri url, IDictionary<string, string>? headers = null, bool fetchAlways = false, DateTimeOffset? absoluteExpiration = null)
     {
         if (blobCache is null)
->>>>>>> 3886ccb5
-        {
-            throw new ArgumentNullException(nameof(blobCache));
-        }
-
-<<<<<<< HEAD
-            var doFetch = MakeWebRequest(HttpMethod.Get, url, headers).SelectMany(x => ProcessWebResponse(x, url, absoluteExpiration));
-            var fetchAndCache = doFetch.SelectMany(x => blobCache.Insert(key, x, absoluteExpiration).Select(_ => x));
-=======
-        var doFetch = MakeWebRequest(url, headers).SelectMany(x => ProcessWebResponse(x, url, absoluteExpiration));
-        var fetchAndCache = doFetch.SelectMany(x => blobCache.Insert(key, x, absoluteExpiration).Select(_ => x));
->>>>>>> 3886ccb5
-
-        var ret = !fetchAlways ? blobCache.Get(key).Catch(fetchAndCache) : fetchAndCache;
-
-        var conn = ret.PublishLast();
-        conn.Connect();
-        return conn;
-    }
-
-<<<<<<< HEAD
-        /// <inheritdoc/>
-        public IObservable<byte[]> DownloadUrl(IBlobCache blobCache, HttpMethod method, string url, IDictionary<string, string>? headers = null, bool fetchAlways = false, DateTimeOffset? absoluteExpiration = null)
-        {
-            if (blobCache is null)
-            {
-                throw new ArgumentNullException(nameof(blobCache));
-            }
-
-            return blobCache.DownloadUrl(method, url, url, headers, fetchAlways, absoluteExpiration);
-        }
-
-        /// <inheritdoc/>
-        public IObservable<byte[]> DownloadUrl(IBlobCache blobCache, HttpMethod method, Uri url, IDictionary<string, string>? headers = null, bool fetchAlways = false, DateTimeOffset? absoluteExpiration = null)
-        {
-            if (blobCache is null)
-            {
-                throw new ArgumentNullException(nameof(blobCache));
-=======
-    private static IObservable<WebResponse> MakeWebRequest(
+        {
+            throw new ArgumentNullException(nameof(blobCache));
+        }
+
+        var doFetch = MakeWebRequest(HttpMethod.Get, url, headers).SelectMany(x => ProcessWebResponse(x, url, absoluteExpiration));
+        var fetchAndCache = doFetch.SelectMany(x => blobCache.Insert(key, x, absoluteExpiration).Select(_ => x));
+
+        IObservable<byte[]> ret;
+        if (!fetchAlways)
+        {
+            ret = blobCache.Get(key).Catch(fetchAndCache);
+        }
+        else
+        {
+            ret = fetchAndCache;
+        }
+
+        var conn = ret.PublishLast();
+        conn.Connect();
+        return conn;
+    }
+
+    /// <inheritdoc/>
+    public IObservable<byte[]> DownloadUrl(IBlobCache blobCache, HttpMethod method, string url, IDictionary<string, string>? headers = null, bool fetchAlways = false, DateTimeOffset? absoluteExpiration = null)
+    {
+        if (blobCache is null)
+        {
+            throw new ArgumentNullException(nameof(blobCache));
+        }
+
+        return blobCache.DownloadUrl(method, url, url, headers, fetchAlways, absoluteExpiration);
+    }
+
+    /// <inheritdoc/>
+    public IObservable<byte[]> DownloadUrl(IBlobCache blobCache, HttpMethod method, Uri url, IDictionary<string, string>? headers = null, bool fetchAlways = false, DateTimeOffset? absoluteExpiration = null)
+    {
+        if (blobCache is null)
+        {
+            throw new ArgumentNullException(nameof(blobCache));
+        }
+
+        if (url is null)
+        {
+            throw new ArgumentNullException(nameof(url));
+        }
+
+        return blobCache.DownloadUrl(method, url.ToString(), url, headers, fetchAlways, absoluteExpiration);
+    }
+
+    /// <inheritdoc/>
+    public IObservable<byte[]> DownloadUrl(IBlobCache blobCache, HttpMethod method, string key, string url, IDictionary<string, string>? headers = null, bool fetchAlways = false, DateTimeOffset? absoluteExpiration = null)
+    {
+        if (blobCache is null)
+        {
+            throw new ArgumentNullException(nameof(blobCache));
+        }
+
+        var doFetch = MakeWebRequest(method, new Uri(url), headers).SelectMany(x => ProcessWebResponse(x, url, absoluteExpiration));
+        var fetchAndCache = doFetch.SelectMany(x => blobCache.Insert(key, x, absoluteExpiration).Select(_ => x));
+
+        IObservable<byte[]> ret;
+        if (!fetchAlways)
+        {
+            ret = blobCache.Get(key).Catch(fetchAndCache);
+        }
+        else
+        {
+            ret = fetchAndCache;
+        }
+
+        var conn = ret.PublishLast();
+        conn.Connect();
+        return conn;
+    }
+
+    /// <inheritdoc/>
+    public IObservable<byte[]> DownloadUrl(IBlobCache blobCache, HttpMethod method, string key, Uri url, IDictionary<string, string>? headers = null, bool fetchAlways = false, DateTimeOffset? absoluteExpiration = null)
+    {
+        if (blobCache is null)
+        {
+            throw new ArgumentNullException(nameof(blobCache));
+        }
+
+        var doFetch = MakeWebRequest(method, url, headers).SelectMany(x => ProcessWebResponse(x, url, absoluteExpiration));
+        var fetchAndCache = doFetch.SelectMany(x => blobCache.Insert(key, x, absoluteExpiration).Select(_ => x));
+
+        IObservable<byte[]> ret;
+        if (!fetchAlways)
+        {
+            ret = blobCache.Get(key).Catch(fetchAndCache);
+        }
+        else
+        {
+            ret = fetchAndCache;
+        }
+
+        var conn = ret.PublishLast();
+        conn.Connect();
+        return conn;
+    }
+
+    private static IObservable<HttpResponseMessage> MakeWebRequest(
+        HttpMethod method,
         Uri uri,
         IDictionary<string, string>? headers = null,
-        string? content = null,
         int retries = 3,
         TimeSpan? timeout = null)
     {
-        IObservable<WebResponse> request;
-
-#if !WINDOWS_UWP
-        if (ModeDetector.InUnitTestRunner())
-        {
-            request = Observable.Defer(() =>
-            {
-                var hwr = CreateWebRequest(uri, headers);
-
-                if (content is null)
-                {
-                    return Observable.Start(() => hwr.GetResponse(), BlobCache.TaskpoolScheduler);
-                }
-
-                var buf = Encoding.UTF8.GetBytes(content);
-                return Observable.Start(
-                    () =>
-                    {
-                        hwr.GetRequestStream().Write(buf, 0, buf.Length);
-                        return hwr.GetResponse();
-                    },
-                    BlobCache.TaskpoolScheduler);
-            });
-        }
-        else
-#endif
-        {
-            request = Observable.Defer(() =>
-            {
-                var hwr = CreateWebRequest(uri, headers);
-
-                if (content is null)
-                {
-                    return Observable.FromAsync(() => Task.Factory.FromAsync(hwr.BeginGetResponse, hwr.EndGetResponse, hwr));
-                }
-
-                var buf = Encoding.UTF8.GetBytes(content);
-
-                // NB: You'd think that BeginGetResponse would never block,
-                // seeing as how it's asynchronous. You'd be wrong :-/
-                var ret = new AsyncSubject<WebResponse>();
-                Observable.Start(
-                    () =>
-                    {
-                        Observable.FromAsync(() => Task.Factory.FromAsync(hwr.BeginGetRequestStream, hwr.EndGetRequestStream, hwr))
-                            .SelectMany(x => x.WriteAsyncRx(buf, 0, buf.Length))
-                            .SelectMany(_ => Observable.FromAsync(() => Task.Factory.FromAsync(hwr.BeginGetResponse, hwr.EndGetResponse, hwr)))
-                            .Multicast(ret).Connect();
-                    },
-                    BlobCache.TaskpoolScheduler);
-
-                return ret;
-            });
-        }
+        var request = Observable.Defer(() =>
+        {
+            var client = HttpFactoryClient.CreateClient(nameof(AkavacheHttpMixin));
+
+            var request = CreateWebRequest(method, uri, headers);
+
+            return Observable.FromAsync(() => client.SendAsync(request), BlobCache.TaskpoolScheduler);
+        });
 
         return request.Timeout(timeout ?? TimeSpan.FromSeconds(15), BlobCache.TaskpoolScheduler).Retry(retries);
     }
 
-    private static WebRequest CreateWebRequest(Uri uri, IDictionary<string, string>? headers)
-    {
-        var hwr = WebRequest.Create(uri);
+    private static HttpRequestMessage CreateWebRequest(HttpMethod method, Uri uri, IDictionary<string, string>? headers)
+    {
+        var requestMessage = new HttpRequestMessage(method, uri);
         if (headers is not null)
         {
             foreach (var x in headers)
             {
-                hwr.Headers[x.Key] = x.Value;
->>>>>>> 3886ccb5
+                requestMessage.Headers.TryAddWithoutValidation(x.Key, x.Value);
             }
         }
 
-        return hwr;
-    }
-
-<<<<<<< HEAD
-            if (url is null)
-            {
-                throw new ArgumentNullException(nameof(url));
-            }
-
-            return blobCache.DownloadUrl(method, url.ToString(), url, headers, fetchAlways, absoluteExpiration);
-        }
-
-        /// <inheritdoc/>
-        public IObservable<byte[]> DownloadUrl(IBlobCache blobCache, HttpMethod method, string key, string url, IDictionary<string, string>? headers = null, bool fetchAlways = false, DateTimeOffset? absoluteExpiration = null)
-        {
-            if (blobCache is null)
-            {
-                throw new ArgumentNullException(nameof(blobCache));
-            }
-
-            var doFetch = MakeWebRequest(method, new Uri(url), headers).SelectMany(x => ProcessWebResponse(x, url, absoluteExpiration));
-            var fetchAndCache = doFetch.SelectMany(x => blobCache.Insert(key, x, absoluteExpiration).Select(_ => x));
-
-            IObservable<byte[]> ret;
-            if (!fetchAlways)
-            {
-                ret = blobCache.Get(key).Catch(fetchAndCache);
-            }
-            else
-            {
-                ret = fetchAndCache;
-            }
-
-            var conn = ret.PublishLast();
-            conn.Connect();
-            return conn;
-        }
-
-        /// <inheritdoc/>
-        public IObservable<byte[]> DownloadUrl(IBlobCache blobCache, HttpMethod method, string key, Uri url, IDictionary<string, string>? headers = null, bool fetchAlways = false, DateTimeOffset? absoluteExpiration = null)
-        {
-            if (blobCache is null)
-            {
-                throw new ArgumentNullException(nameof(blobCache));
-            }
-
-            var doFetch = MakeWebRequest(method, url, headers).SelectMany(x => ProcessWebResponse(x, url, absoluteExpiration));
-            var fetchAndCache = doFetch.SelectMany(x => blobCache.Insert(key, x, absoluteExpiration).Select(_ => x));
-
-            IObservable<byte[]> ret;
-            if (!fetchAlways)
-            {
-                ret = blobCache.Get(key).Catch(fetchAndCache);
-            }
-            else
-            {
-                ret = fetchAndCache;
-            }
-
-            var conn = ret.PublishLast();
-            conn.Connect();
-            return conn;
-        }
-
-        private static IObservable<HttpResponseMessage> MakeWebRequest(
-            HttpMethod method,
-            Uri uri,
-            IDictionary<string, string>? headers = null,
-            int retries = 3,
-            TimeSpan? timeout = null)
-        {
-            IObservable<HttpResponseMessage> request = Observable.Defer(() =>
-                {
-                    var client = HttpFactoryClient.CreateClient(nameof(AkavacheHttpMixin));
-
-                    var request = CreateWebRequest(method, uri, headers);
-
-                    return Observable.FromAsync(() => client.SendAsync(request), BlobCache.TaskpoolScheduler);
-                });
-
-            return request.Timeout(timeout ?? TimeSpan.FromSeconds(15), BlobCache.TaskpoolScheduler).Retry(retries);
-        }
-
-        private static HttpRequestMessage CreateWebRequest(HttpMethod method, Uri uri, IDictionary<string, string>? headers)
-        {
-            var requestMessage = new HttpRequestMessage(method, uri);
-            if (headers is not null)
-            {
-                foreach (var x in headers)
-                {
-                    requestMessage.Headers.TryAddWithoutValidation(x.Key, x.Value);
-                }
-            }
-
-            return requestMessage;
-        }
-
-        private static IObservable<byte[]> ProcessWebResponse(HttpResponseMessage response, string url, DateTimeOffset? absoluteExpiration)
-        {
-            if (!response.IsSuccessStatusCode)
-            {
-                return Observable.Throw<byte[]>(new HttpRequestException("Invalid response: " + url + " reason " + response.ReasonPhrase + " with expiry: " + absoluteExpiration));
-            }
-
-            return Observable.FromAsync(() => response.Content.ReadAsByteArrayAsync());
-        }
-
-        private static IObservable<byte[]> ProcessWebResponse(HttpResponseMessage response, Uri url, DateTimeOffset? absoluteExpiration) => ProcessWebResponse(response, url.ToString(), absoluteExpiration);
-=======
-    private static IObservable<byte[]> ProcessWebResponse(WebResponse wr, string url, DateTimeOffset? absoluteExpiration)
-    {
-        if (wr is not HttpWebResponse hwr)
-        {
-            throw new ArgumentException("The Web Response is somehow null but shouldn't be: " + url + " with expiry: " + absoluteExpiration, nameof(wr));
-        }
-
-        if ((int)hwr.StatusCode >= 400)
-        {
-            return Observable.Throw<byte[]>(new WebException(hwr.StatusDescription));
-        }
-
-        using var ms = new MemoryStream();
-        using (var responseStream = hwr.GetResponseStream())
-        {
-            if (responseStream is null)
-            {
-                throw new InvalidOperationException("The response stream is somehow null: " + url + " with expiry: " + absoluteExpiration);
-            }
-
-            responseStream.CopyTo(ms);
-        }
-
-        var ret = ms.ToArray();
-        return Observable.Return(ret);
-    }
-
-    private static IObservable<byte[]> ProcessWebResponse(WebResponse wr, Uri url, DateTimeOffset? absoluteExpiration)
-    {
-        if (wr is not HttpWebResponse hwr)
-        {
-            throw new ArgumentException("The Web Response is somehow null but shouldn't be: " + url + " with expiry: " + absoluteExpiration, nameof(wr));
-        }
-
-        if ((int)hwr.StatusCode >= 400)
-        {
-            return Observable.Throw<byte[]>(new WebException(hwr.StatusDescription));
-        }
-
-        using var ms = new MemoryStream();
-        using (var responseStream = hwr.GetResponseStream())
-        {
-            if (responseStream is null)
-            {
-                throw new InvalidOperationException("The response stream is somehow null: " + url + " with expiry: " + absoluteExpiration);
-            }
-
-            responseStream.CopyTo(ms);
-        }
-
-        var ret = ms.ToArray();
-        return Observable.Return(ret);
->>>>>>> 3886ccb5
-    }
+        return requestMessage;
+    }
+
+    private static IObservable<byte[]> ProcessWebResponse(HttpResponseMessage response, string url, DateTimeOffset? absoluteExpiration)
+    {
+        if (!response.IsSuccessStatusCode)
+        {
+            return Observable.Throw<byte[]>(new HttpRequestException("Invalid response: " + url + " reason " + response.ReasonPhrase + " with expiry: " + absoluteExpiration));
+        }
+
+        return Observable.FromAsync(() => response.Content.ReadAsByteArrayAsync());
+    }
+
+    private static IObservable<byte[]> ProcessWebResponse(HttpResponseMessage response, Uri url, DateTimeOffset? absoluteExpiration) => ProcessWebResponse(response, url.ToString(), absoluteExpiration);
 }