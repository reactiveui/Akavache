--- conflicted
+++ resolved
@@ -56,19 +56,7 @@
     [SuppressMessage("Design", "CA1065: Properties should not fire exceptions.", Justification = "Extreme non standard case.")]
     public static string ApplicationName
     {
-<<<<<<< HEAD
-        get
-        {
-            if (_applicationName is null)
-            {
-                throw new InvalidOperationException("Make sure to set BlobCache.ApplicationName on startup");
-            }
-
-            return _applicationName;
-        }
-=======
         get => _applicationName ?? throw new("Make sure to set BlobCache.ApplicationName on startup");
->>>>>>> d5f85dc3
 
         set => _applicationName = value;
     }
