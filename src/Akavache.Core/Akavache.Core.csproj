--- conflicted
+++ resolved
@@ -1,12 +1,7 @@
 ﻿<Project Sdk="MSBuild.Sdk.Extras">
   <PropertyGroup>
-<<<<<<< HEAD
-    <TargetFrameworks>netstandard1.1;net452;uap10.0;Xamarin.iOS10;Xamarin.Mac20;MonoAndroid70;tizen40</TargetFrameworks>
-    <AssemblyName>Akavache</AssemblyName>
-=======
 		<TargetFrameworks>netstandard2.0;net461;uap10.0.16299;Xamarin.iOS10;Xamarin.Mac20;MonoAndroid80;netcoreapp2.0</TargetFrameworks>
 		<AssemblyName>Akavache.Core</AssemblyName>
->>>>>>> 7dd3e694
     <RootNamespace>Akavache</RootNamespace>
     <Description>An asynchronous, persistent key-value store for desktop and mobile applications on .NET</Description>
     <PackageId>akavache.core</PackageId>
@@ -73,20 +68,15 @@
     <Reference Include="System.Runtime.Serialization" />
   </ItemGroup>
 
-<<<<<<< HEAD
   <ItemGroup Condition=" '$(TargetFramework)' == 'tizen40' ">
     <Compile Include="Platforms\tizen\**\*.cs" />
     <Compile Include="Platforms\xamarin-common\**\*.cs" />
     <Compile Include="Platforms\xamarin-mobile\**\*.cs" />
   </ItemGroup>
     
-  <Import Project="$(MSBuildSDKExtrasTargets)" Condition="Exists('$(MSBuildSDKExtrasTargets)')" />
-
-=======
   <ItemGroup Condition=" $(TargetFramework.StartsWith('netcoreapp')) ">
     <Compile Include="Platforms\netcoreapp2.0\**\*.cs" />
     <PackageReference Include="System.Runtime.Serialization.Primitives" Version="4.3.0" />
     <PackageReference Include="System.Security.Cryptography.ProtectedData" Version="4.5.0" />
   </ItemGroup>
->>>>>>> 7dd3e694
 </Project>