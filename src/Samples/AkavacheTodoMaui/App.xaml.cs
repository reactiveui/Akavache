// Copyright (c) 2025 .NET Foundation and Contributors. All rights reserved.
// Licensed to the .NET Foundation under one or more agreements.
// The .NET Foundation licenses this file to you under the MIT license.
// See the LICENSE file in the project root for full license information.

using System.Diagnostics.CodeAnalysis;
using Akavache;
using AkavacheTodoMaui.Services;

namespace AkavacheTodoMaui;

/// <summary>
/// Main application class with Akavache lifecycle management.
/// </summary>
[RequiresUnreferencedCode("ReactiveObject requires types to be preserved for reflection.")]
[RequiresDynamicCode("ReactiveObject requires types to be preserved for reflection.")]
public partial class App : Application
{
    /// <summary>
    /// Initializes a new instance of the <see cref="App"/> class.
    /// </summary>
<<<<<<< HEAD
    public App() => InitializeComponent();
=======
#pragma warning disable IL3050 // AOT reflection warnings are expected for ReactiveUI in sample applications
    public App()
    {
        InitializeComponent();
    }
#pragma warning restore IL3050
>>>>>>> cebb432a

    /// <summary>
    /// Creates the main application window.
    /// </summary>
    /// <param name="activationState">The activation state.</param>
    /// <returns>The main window.</returns>
    protected override Window CreateWindow(IActivationState? activationState)
    {
        var window = new Window(new AppShell());

        // Handle window lifecycle events
        window.Created += OnWindowCreated;
        window.Destroying += OnWindowDestroying;

        return window;
    }

    /// <summary>
    /// Called when the application starts.
    /// </summary>
    protected override void OnStart()
    {
        base.OnStart();
        System.Diagnostics.Debug.WriteLine("Application started");
    }

    /// <summary>
    /// Called when the application is put to sleep.
    /// </summary>
    protected override void OnSleep()
    {
        base.OnSleep();

        // Save application state when going to sleep
        TodoCacheService.SaveApplicationState()
            .Subscribe(
                static _ => System.Diagnostics.Debug.WriteLine("Application state saved"),
                static ex => System.Diagnostics.Debug.WriteLine($"Failed to save state: {ex}"));
    }

    /// <summary>
    /// Called when the application resumes.
    /// </summary>
    protected override void OnResume()
    {
        base.OnResume();

        // Optionally refresh data when resuming
        System.Diagnostics.Debug.WriteLine("Application resumed");
    }

    private void OnWindowCreated(object? sender, EventArgs e) => System.Diagnostics.Debug.WriteLine("Window created");

    private async void OnWindowDestroying(object? sender, EventArgs e)
    {
        System.Diagnostics.Debug.WriteLine("Window destroying - saving state and shutting down cache");

        try
        {
            // Save final application state
            await TodoCacheService.SaveApplicationState();

            // Shutdown Akavache properly to ensure all data is flushed
            await CacheDatabase.Shutdown();
        }
        catch (Exception ex)
        {
            System.Diagnostics.Debug.WriteLine($"Error during shutdown: {ex}");
        }
    }
}<|MERGE_RESOLUTION|>--- conflicted
+++ resolved
@@ -19,16 +19,12 @@
     /// <summary>
     /// Initializes a new instance of the <see cref="App"/> class.
     /// </summary>
-<<<<<<< HEAD
-    public App() => InitializeComponent();
-=======
 #pragma warning disable IL3050 // AOT reflection warnings are expected for ReactiveUI in sample applications
     public App()
     {
         InitializeComponent();
     }
 #pragma warning restore IL3050
->>>>>>> cebb432a
 
     /// <summary>
     /// Creates the main application window.
