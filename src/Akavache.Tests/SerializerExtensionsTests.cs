--- conflicted
+++ resolved
@@ -828,49 +828,6 @@
     }
 
     /// <summary>
-<<<<<<< HEAD
-    /// Tests that Invalidate properly clears RequestCache entries for InMemory cache.
-    /// This reproduces the bug where GetOrFetchObject returns stale data after Invalidate.
-    /// </summary>
-    /// <returns>A task representing the test.</returns>
-    [Test]
-    public async Task InvalidateShouldClearRequestCacheForGetOrFetchObject()
-    {
-        // Arrange
-        var serializer = new SystemJsonSerializer();
-        var cache = new InMemoryBlobCache(serializer);
-        var fetchCount = 0;
-
-        try
-        {
-            // Function that returns incrementing values to test if it's called
-            Func<IObservable<string>> fetchFunc = () =>
-            {
-                fetchCount++;
-                return Observable.Return($"value_{fetchCount}");
-            };
-
-            // Act 1: First call to GetOrFetchObject should fetch and cache
-            var result1 = await cache.GetOrFetchObject("test_key", fetchFunc).FirstAsync();
-
-            // Act 2: Invalidate the key
-            await cache.Invalidate("test_key").FirstAsync();
-
-            // Act 3: Second call to GetOrFetchObject should fetch again (not return cached RequestCache)
-            var result2 = await cache.GetOrFetchObject("test_key", fetchFunc).FirstAsync();
-
-            // Assert
-            using (Assert.EnterMultipleScope())
-            {
-                Assert.That(result1, Is.EqualTo("value_1"), "First fetch should return value_1");
-                Assert.That(result2, Is.EqualTo("value_2"), "Second fetch after invalidation should return value_2");
-                Assert.That(fetchCount, Is.EqualTo(2), "Fetch function should be called twice");
-            }
-        }
-        finally
-        {
-            await cache.DisposeAsync();
-=======
     /// Tests that InsertObjects handles empty sequence completion robustly.
     /// This test validates the fix for issue #635 where LastOrDefaultAsync()
     /// would throw "Sequence contains no elements" exception.
@@ -992,12 +949,181 @@
             {
                 await cache.DisposeAsync();
             }
->>>>>>> 192455ec
-        }
-    }
-
-    /// <summary>
-<<<<<<< HEAD
+        }
+    }
+
+    /// <summary>
+    /// Tests that InsertObjects completion logic is robust and doesn't throw exceptions.
+    /// This test verifies the implementation handles various edge cases correctly,
+    /// including empty sequences, without throwing "Sequence contains no elements" exceptions.
+    /// </summary>
+    /// <returns>A task representing the test.</returns>
+    [Test]
+    public async Task InsertObjectsCompletionLogicShouldBeRobust()
+    {
+        // Arrange
+        var serializer = new SystemJsonSerializer();
+
+        using (Utility.WithEmptyDirectory(out var path))
+        {
+            var cache = new InMemoryBlobCache(serializer);
+
+            try
+            {
+                // Test 1: Empty dictionary - should complete without exception
+                var emptyDict = new Dictionary<string, object>();
+                await cache.InsertObjects(emptyDict).FirstAsync();
+
+                // Test 2: Single item - should complete normally
+                var singleDict = new Dictionary<string, object> { ["single"] = "value" };
+                await cache.InsertObjects(singleDict).FirstAsync();
+
+                // Test 3: Multiple items including edge cases
+                var multiDict = new Dictionary<string, object>
+                {
+                    ["string_val"] = "test",
+                    ["int_val"] = 42,
+                    ["null_val"] = null,
+                    ["empty_string"] = string.Empty,
+                    ["complex_obj"] = new { Prop1 = "value1", Prop2 = 123 }
+                };
+                await cache.InsertObjects(multiDict!).FirstAsync();
+
+                // Test 4: Large number of operations to stress test completion logic
+                var largeDict = Enumerable.Range(1, 1000)
+                    .ToDictionary(i => $"key_{i}", i => (object)$"value_{i}");
+                await cache.InsertObjects(largeDict).FirstAsync();
+
+                // Test 5: Verify data was actually stored correctly
+                var retrievedSingle = await cache.GetObject<string>("single").FirstAsync();
+                var retrievedString = await cache.GetObject<string>("string_val").FirstAsync();
+                var retrievedInt = await cache.GetObject<int>("int_val").FirstAsync();
+                var retrievedLarge = await cache.GetObject<string>("key_500").FirstAsync();
+
+                using (Assert.EnterMultipleScope())
+                {
+                    Assert.That(retrievedSingle, Is.EqualTo("value"));
+                    Assert.That(retrievedString, Is.EqualTo("test"));
+                    Assert.That(retrievedInt, Is.EqualTo(42));
+                    Assert.That(retrievedLarge, Is.EqualTo("value_500"));
+                }
+
+                // All tests pass - the completion logic is robust
+                Assert.Pass("InsertObjects completion logic handled all test cases successfully");
+            }
+            finally
+            {
+                await cache.DisposeAsync();
+            }
+        }
+    }
+
+    /// <summary>
+    /// Tests that InsertObjects handles problematic scenarios that could cause
+    /// incomplete observable sequences without throwing exceptions.
+    /// This validates the robustness of the LastOrDefaultAsync() approach.
+    /// </summary>
+    /// <returns>A task representing the test.</returns>
+    [Test]
+    public async Task InsertObjectsShouldHandleProblematicScenariosRobustly()
+    {
+        // Arrange
+        var serializer = new SystemJsonSerializer();
+
+        using (Utility.WithEmptyDirectory(out var path))
+        {
+            var cache = new InMemoryBlobCache(serializer);
+
+            try
+            {
+                // Test with null values that might cause serialization edge cases
+                var problematicDict = new Dictionary<string, object?>
+                {
+                    ["null_value"] = null,
+                    ["empty_string"] = string.Empty,
+                    ["whitespace"] = "   ",
+                    ["normal_value"] = "normal"
+                };
+
+                // This should complete without throwing "Sequence contains no elements"
+                await cache.InsertObjects(problematicDict!).FirstAsync();
+
+                // Test with very large number of items to stress the completion logic
+                var massiveDict = Enumerable.Range(1, 1000)
+                    .ToDictionary(
+                        i => $"stress_key_{i}",
+                        i => (object)$"stress_value_{i}");
+
+                // This should also complete without exception
+                await cache.InsertObjects(massiveDict).FirstAsync();
+
+                // Verify some values were stored correctly
+                var nullValue = await cache.GetObject<object>("null_value").FirstAsync();
+                var emptyString = await cache.GetObject<string>("empty_string").FirstAsync();
+                var normalValue = await cache.GetObject<string>("normal_value").FirstAsync();
+                var stressValue500 = await cache.GetObject<string>("stress_key_500").FirstAsync();
+
+                using (Assert.EnterMultipleScope())
+                {
+                    Assert.That(nullValue, Is.Null);
+                    Assert.That(emptyString, Is.EqualTo(string.Empty));
+                    Assert.That(normalValue, Is.EqualTo("normal"));
+                    Assert.That(stressValue500, Is.EqualTo("stress_value_500"));
+                }
+            }
+            finally
+            {
+                await cache.DisposeAsync();
+            }
+        }
+    }
+
+    /// <summary>
+    /// Tests that Invalidate properly clears RequestCache entries for InMemory cache.
+    /// This reproduces the bug where GetOrFetchObject returns stale data after Invalidate.
+    /// </summary>
+    /// <returns>A task representing the test.</returns>
+    [Test]
+    public async Task InvalidateShouldClearRequestCacheForGetOrFetchObject()
+    {
+        // Arrange
+        var serializer = new SystemJsonSerializer();
+        var cache = new InMemoryBlobCache(serializer);
+        var fetchCount = 0;
+
+        try
+        {
+            // Function that returns incrementing values to test if it's called
+            Func<IObservable<string>> fetchFunc = () =>
+            {
+                fetchCount++;
+                return Observable.Return($"value_{fetchCount}");
+            };
+
+            // Act 1: First call to GetOrFetchObject should fetch and cache
+            var result1 = await cache.GetOrFetchObject("test_key", fetchFunc).FirstAsync();
+
+            // Act 2: Invalidate the key
+            await cache.Invalidate("test_key").FirstAsync();
+
+            // Act 3: Second call to GetOrFetchObject should fetch again (not return cached RequestCache)
+            var result2 = await cache.GetOrFetchObject("test_key", fetchFunc).FirstAsync();
+
+            // Assert
+            using (Assert.EnterMultipleScope())
+            {
+                Assert.That(result1, Is.EqualTo("value_1"), "First fetch should return value_1");
+                Assert.That(result2, Is.EqualTo("value_2"), "Second fetch after invalidation should return value_2");
+                Assert.That(fetchCount, Is.EqualTo(2), "Fetch function should be called twice");
+            }
+        }
+        finally
+        {
+            await cache.DisposeAsync();
+        }
+    }
+
+    /// <summary>
     /// Tests exact scenario from the original bug report (#524).
     /// This verifies that GetOrFetchObject correctly fetches new data after Invalidate is called.
     /// </summary>
@@ -1039,130 +1165,6 @@
         finally
         {
             await cache.DisposeAsync();
-=======
-    /// Tests that InsertObjects completion logic is robust and doesn't throw exceptions.
-    /// This test verifies the implementation handles various edge cases correctly,
-    /// including empty sequences, without throwing "Sequence contains no elements" exceptions.
-    /// </summary>
-    /// <returns>A task representing the test.</returns>
-    [Test]
-    public async Task InsertObjectsCompletionLogicShouldBeRobust()
-    {
-        // Arrange
-        var serializer = new SystemJsonSerializer();
-
-        using (Utility.WithEmptyDirectory(out var path))
-        {
-            var cache = new InMemoryBlobCache(serializer);
-
-            try
-            {
-                // Test 1: Empty dictionary - should complete without exception
-                var emptyDict = new Dictionary<string, object>();
-                await cache.InsertObjects(emptyDict).FirstAsync();
-
-                // Test 2: Single item - should complete normally
-                var singleDict = new Dictionary<string, object> { ["single"] = "value" };
-                await cache.InsertObjects(singleDict).FirstAsync();
-
-                // Test 3: Multiple items including edge cases
-                var multiDict = new Dictionary<string, object>
-                {
-                    ["string_val"] = "test",
-                    ["int_val"] = 42,
-                    ["null_val"] = null,
-                    ["empty_string"] = string.Empty,
-                    ["complex_obj"] = new { Prop1 = "value1", Prop2 = 123 }
-                };
-                await cache.InsertObjects(multiDict!).FirstAsync();
-
-                // Test 4: Large number of operations to stress test completion logic
-                var largeDict = Enumerable.Range(1, 1000)
-                    .ToDictionary(i => $"key_{i}", i => (object)$"value_{i}");
-                await cache.InsertObjects(largeDict).FirstAsync();
-
-                // Test 5: Verify data was actually stored correctly
-                var retrievedSingle = await cache.GetObject<string>("single").FirstAsync();
-                var retrievedString = await cache.GetObject<string>("string_val").FirstAsync();
-                var retrievedInt = await cache.GetObject<int>("int_val").FirstAsync();
-                var retrievedLarge = await cache.GetObject<string>("key_500").FirstAsync();
-
-                using (Assert.EnterMultipleScope())
-                {
-                    Assert.That(retrievedSingle, Is.EqualTo("value"));
-                    Assert.That(retrievedString, Is.EqualTo("test"));
-                    Assert.That(retrievedInt, Is.EqualTo(42));
-                    Assert.That(retrievedLarge, Is.EqualTo("value_500"));
-                }
-
-                // All tests pass - the completion logic is robust
-                Assert.Pass("InsertObjects completion logic handled all test cases successfully");
-            }
-            finally
-            {
-                await cache.DisposeAsync();
-            }
-        }
-    }
-
-    /// <summary>
-    /// Tests that InsertObjects handles problematic scenarios that could cause
-    /// incomplete observable sequences without throwing exceptions.
-    /// This validates the robustness of the LastOrDefaultAsync() approach.
-    /// </summary>
-    /// <returns>A task representing the test.</returns>
-    [Test]
-    public async Task InsertObjectsShouldHandleProblematicScenariosRobustly()
-    {
-        // Arrange
-        var serializer = new SystemJsonSerializer();
-
-        using (Utility.WithEmptyDirectory(out var path))
-        {
-            var cache = new InMemoryBlobCache(serializer);
-
-            try
-            {
-                // Test with null values that might cause serialization edge cases
-                var problematicDict = new Dictionary<string, object?>
-                {
-                    ["null_value"] = null,
-                    ["empty_string"] = string.Empty,
-                    ["whitespace"] = "   ",
-                    ["normal_value"] = "normal"
-                };
-
-                // This should complete without throwing "Sequence contains no elements"
-                await cache.InsertObjects(problematicDict!).FirstAsync();
-
-                // Test with very large number of items to stress the completion logic
-                var massiveDict = Enumerable.Range(1, 1000)
-                    .ToDictionary(
-                        i => $"stress_key_{i}",
-                        i => (object)$"stress_value_{i}");
-
-                // This should also complete without exception
-                await cache.InsertObjects(massiveDict).FirstAsync();
-
-                // Verify some values were stored correctly
-                var nullValue = await cache.GetObject<object>("null_value").FirstAsync();
-                var emptyString = await cache.GetObject<string>("empty_string").FirstAsync();
-                var normalValue = await cache.GetObject<string>("normal_value").FirstAsync();
-                var stressValue500 = await cache.GetObject<string>("stress_key_500").FirstAsync();
-
-                using (Assert.EnterMultipleScope())
-                {
-                    Assert.That(nullValue, Is.Null);
-                    Assert.That(emptyString, Is.EqualTo(string.Empty));
-                    Assert.That(normalValue, Is.EqualTo("normal"));
-                    Assert.That(stressValue500, Is.EqualTo("stress_value_500"));
-                }
-            }
-            finally
-            {
-                await cache.DisposeAsync();
-            }
->>>>>>> 192455ec
         }
     }
 }